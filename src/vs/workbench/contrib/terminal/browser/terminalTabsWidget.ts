/*---------------------------------------------------------------------------------------------
 *  Copyright (c) Microsoft Corporation. All rights reserved.
 *  Licensed under the MIT License. See License.txt in the project root for license information.
 *--------------------------------------------------------------------------------------------*/

import { IListService, WorkbenchList } from 'vs/platform/list/browser/listService';
import { IListAccessibilityProvider } from 'vs/base/browser/ui/list/listWidget';
import { IConfigurationService } from 'vs/platform/configuration/common/configuration';
import { IContextKey, IContextKeyService } from 'vs/platform/contextkey/common/contextkey';
import { IKeybindingService } from 'vs/platform/keybinding/common/keybinding';
import { IThemeService, ThemeIcon } from 'vs/platform/theme/common/themeService';
import { ITerminalInstance, ITerminalService } from 'vs/workbench/contrib/terminal/browser/terminal';
import { localize } from 'vs/nls';
import * as DOM from 'vs/base/browser/dom';
import { IInstantiationService } from 'vs/platform/instantiation/common/instantiation';
import { ActionBar } from 'vs/base/browser/ui/actionbar/actionbar';
import { MenuItemAction } from 'vs/platform/actions/common/actions';
import { MenuEntryActionViewItem } from 'vs/platform/actions/browser/menuEntryActionViewItem';
import { KEYBINDING_CONTEXT_TERMINAL_TABS_SINGULAR_SELECTION, TerminalCommandId, TerminalSettingId } from 'vs/workbench/contrib/terminal/common/terminal';
import { Codicon } from 'vs/base/common/codicons';
import { Action } from 'vs/base/common/actions';
import { MarkdownString } from 'vs/base/common/htmlContent';
import { TerminalDecorationsProvider } from 'vs/workbench/contrib/terminal/browser/terminalDecorationsProvider';
import { DEFAULT_LABELS_CONTAINER, IResourceLabel, ResourceLabels } from 'vs/workbench/browser/labels';
import { IDecorationsService } from 'vs/workbench/services/decorations/browser/decorations';
import { IHoverAction, IHoverService } from 'vs/workbench/services/hover/browser/hover';
import Severity from 'vs/base/common/severity';
import { DisposableStore } from 'vs/base/common/lifecycle';
import { IListRenderer } from 'vs/base/browser/ui/list/list';

const $ = DOM.$;
const TAB_HEIGHT = 22;
export const MIN_TABS_WIDGET_WIDTH = 46;
export const DEFAULT_TABS_WIDGET_WIDTH = 80;
export const MIDPOINT_WIDGET_WIDTH = (MIN_TABS_WIDGET_WIDTH + DEFAULT_TABS_WIDGET_WIDTH) / 2;

export class TerminalTabList extends WorkbenchList<ITerminalInstance> {
	private _decorationsProvider: TerminalDecorationsProvider | undefined;
	private _terminalTabsSingleSelectedContextKey: IContextKey<boolean>;

	constructor(
		container: HTMLElement,
		@IContextKeyService contextKeyService: IContextKeyService,
		@IListService listService: IListService,
		@IThemeService themeService: IThemeService,
		@IConfigurationService configurationService: IConfigurationService,
		@IKeybindingService keybindingService: IKeybindingService,
		@ITerminalService private readonly _terminalService: ITerminalService,
		@IInstantiationService instantiationService: IInstantiationService,
		@IDecorationsService _decorationsService: IDecorationsService
	) {
		super('TerminalTabsTree', container,
			{
				getHeight: () => TAB_HEIGHT,
				getTemplateId: () => 'terminal.tabs'
			},
			[instantiationService.createInstance(TerminalTabsRenderer, container, instantiationService.createInstance(ResourceLabels, DEFAULT_LABELS_CONTAINER), () => this.getSelectedElements())],
			{
				horizontalScrolling: false,
				supportDynamicHeights: false,
				identityProvider: {
					getId: e => e?.instanceId
				},
				accessibilityProvider: instantiationService.createInstance(TerminalTabsAccessibilityProvider),
				smoothScrolling: configurationService.getValue<boolean>('workbench.list.smoothScrolling'),
				multipleSelectionSupport: true,
				additionalScrollHeight: TAB_HEIGHT
			},
			contextKeyService,
			listService,
			themeService,
			configurationService,
			keybindingService
		);
		this._terminalService.onInstancesChanged(() => this._render());
		this._terminalService.onInstanceTitleChanged(() => this._render());
		this._terminalService.onActiveInstanceChanged(e => {
			if (e) {
				const i = this._terminalService.terminalInstances.indexOf(e);
				this.setSelection([i]);
				this.reveal(i);
			}
		});

		this.onMouseDblClick(async () => {
			if (this.getFocus().length === 0) {
				const instance = this._terminalService.createTerminal();
				this._terminalService.setActiveInstance(instance);
				await instance.focusWhenReady();
			}
		});

		this.onMouseClick(e => {
			// If focus mode is single click focus the element unless a multi-select in happening
			const focusMode = configurationService.getValue<'singleClick' | 'doubleClick'>(TerminalSettingId.TabsFocusMode);
			if (focusMode === 'singleClick') {
				if (this.getSelection().length <= 1) {
					e.element?.focus(true);
				}
			}
		});

		// Set the selection to whatever is right clicked if it is not inside the selection
		this.onContextMenu(e => {
			if (!e.element) {
				this.setSelection([]);
				return;
			}
			const selection = this.getSelectedElements();
			if (!selection || !selection.find(s => e.element === s)) {
				this.setSelection(e.index !== undefined ? [e.index] : []);
			}
		});

		this._terminalTabsSingleSelectedContextKey = KEYBINDING_CONTEXT_TERMINAL_TABS_SINGULAR_SELECTION.bindTo(contextKeyService);

		this.onDidChangeSelection(e => {
			this._terminalTabsSingleSelectedContextKey.set(e.elements.length === 1);
			if (this._terminalTabsSingleSelectedContextKey) {
				const instance = e.elements[0];
				if (!instance) {
					return;
				}
				this._terminalService.setActiveInstance(instance);
			}
		});

		this.onDidChangeFocus(e => {
			this._terminalTabsSingleSelectedContextKey.set(e.elements.length === 1);
		});

		this.onDidOpen(async e => {
			const instance = e.element;
			if (!instance) {
				return;
			}
			this._terminalService.setActiveInstance(instance);
			if (!e.editorOptions.preserveFocus) {
				await instance.focusWhenReady();
			}
		});
		if (!this._decorationsProvider) {
			this._decorationsProvider = instantiationService.createInstance(TerminalDecorationsProvider);
			_decorationsService.registerDecorationsProvider(this._decorationsProvider);
		}
		this._terminalService.onInstancePrimaryStatusChanged(() => this._render());
		this._render();
	}

	private _render(): void {
		this.splice(0, this.length, this._terminalService.terminalInstances);
	}
}

class TerminalTabsRenderer implements IListRenderer<ITerminalInstance, ITerminalTabEntryTemplate> {
	templateId = 'terminal.tabs';

	constructor(
		private readonly _container: HTMLElement,
		private readonly _labels: ResourceLabels,
		private readonly _getSelection: () => ITerminalInstance[],
		@IInstantiationService private readonly _instantiationService: IInstantiationService,
		@ITerminalService private readonly _terminalService: ITerminalService,
		@IHoverService private readonly _hoverService: IHoverService,
		@IConfigurationService private readonly _configurationService: IConfigurationService,
		@IKeybindingService private readonly _keybindingService: IKeybindingService,
		@IListService private readonly _listService: IListService
	) {
	}

	renderTemplate(container: HTMLElement): ITerminalTabEntryTemplate {
		const element = DOM.append(container, $('.terminal-tabs-entry'));
		const context: { hoverActions?: IHoverAction[] } = {};
		const label = this._labels.create(element, {
			supportHighlights: true,
			supportDescriptionHighlights: true,
			supportIcons: true,
			hoverDelegate: {
				delay: this._configurationService.getValue<number>('workbench.hover.delay'),
				showHover: options => {
					return this._hoverService.showHover({
						...options,
						actions: context.hoverActions,
						hideOnHover: true
					});
				}
			}
		});

		const actionsContainer = DOM.append(label.element, $('.actions'));

		const actionBar = new ActionBar(actionsContainer, {
			actionViewItemProvider: action =>
				action instanceof MenuItemAction
					? this._instantiationService.createInstance(MenuEntryActionViewItem, action)
					: undefined
		});

		return {
			element,
			label,
			actionBar,
			context
		};
	}

	shouldHideText(): boolean {
		return this._container ? this._container.clientWidth < MIDPOINT_WIDGET_WIDTH : false;
	}

<<<<<<< HEAD
	renderElement(instance: ITerminalInstance, index: number, template: ITerminalTabEntryTemplate): void {
=======
	renderElement(node: ITreeNode<ITerminalInstance>, index: number, template: ITerminalTabEntryTemplate): void {
		const instance = node.element;

>>>>>>> 31fed906
		const tab = this._terminalService.getTabForInstance(instance);
		if (!tab) {
			throw new Error(`Could not find tab for instance "${instance.instanceId}"`);
		}

		const hasText = !this.shouldHideText();
		template.element.classList.toggle('has-text', hasText);

		let prefix: string = '';
		if (tab.terminalInstances.length > 1) {
			const terminalIndex = tab.terminalInstances.indexOf(instance);
			if (terminalIndex === 0) {
				prefix = `┌ `;
			} else if (terminalIndex === tab!.terminalInstances.length - 1) {
				prefix = `└ `;
			} else {
				prefix = `├ `;
			}
		}

		let title = instance.title;
		const statuses = instance.statusList.statuses;
		template.context.hoverActions = [];
		for (const status of statuses) {
			title += `\n\n---\n\n${status.tooltip || status.id}`;
			if (status.hoverActions) {
				template.context.hoverActions.push(...status.hoverActions);
			}
		}

		let label: string;
		if (!hasText) {
			template.actionBar.clear();
			const primaryStatus = instance.statusList.primary;
			if (primaryStatus && primaryStatus.severity >= Severity.Warning) {
				label = `${prefix}$(${primaryStatus.icon?.id || instance.icon?.id})`;
			} else {
				label = `${prefix}$(${instance.icon?.id})`;
			}
		} else {
			this.fillActionBar(instance, template);
			label = `${prefix}$(${instance.icon?.id})`;
			// Only add the title if the icon is set, this prevents the title jumping around for
			// example when launching with a ShellLaunchConfig.name and no icon
			if (instance.icon) {
				label += ` ${instance.title}`;
			}
		}

		if (!template.elementDispoables) {
			template.elementDispoables = new DisposableStore();
		}

		// Kill terminal on middle click
		template.elementDispoables.add(DOM.addDisposableListener(template.element, DOM.EventType.AUXCLICK, e => {
			if (e.button === 1/*middle*/) {
				instance.dispose();
			}
		}));

		template.label.setResource({
			resource: instance.resource,
			name: label,
			description: hasText ? instance.shellLaunchConfig.description : undefined
		}, {
			fileDecorations: {
				colors: true,
				badges: hasText
			},
			title: {
				markdown: new MarkdownString(title),
				markdownNotSupportedFallback: undefined
			}
		});
	}

	disposeElement(instance: ITerminalInstance, index: number, templateData: ITerminalTabEntryTemplate): void {
		templateData.elementDispoables?.dispose();
		templateData.elementDispoables = undefined;
	}

	disposeTemplate(templateData: ITerminalTabEntryTemplate): void {
	}

	fillActionBar(instance: ITerminalInstance, template: ITerminalTabEntryTemplate): void {
		// If the instance is within the selection, split all selected
		const actions = [
			new Action(TerminalCommandId.SplitInstance, localize('terminal.split', "Split"), ThemeIcon.asClassName(Codicon.splitHorizontal), true, async () => {
				this._runForSelectionOrInstance(instance, e => this._terminalService.splitInstance(e));
			}),
			new Action(TerminalCommandId.KillInstance, localize('terminal.kill', "Kill"), ThemeIcon.asClassName(Codicon.trashcan), true, async () => {
				this._runForSelectionOrInstance(instance, e => e.dispose());
			})
		];
		// TODO: Cache these in a way that will use the correct instance
		template.actionBar.clear();
		for (const action of actions) {
			template.actionBar.push(action, { icon: true, label: false, keybinding: this._keybindingService.lookupKeybinding(action.id)?.getLabel() });
		}
	}

	private _runForSelectionOrInstance(instance: ITerminalInstance, callback: (instance: ITerminalInstance) => void) {
		const selection = this._getSelection();
		if (selection.includes(instance)) {
			for (const s of selection) {
				if (s) {
					callback(s);
				}
			}
		} else {
			callback(instance);
		}
		this._terminalService.focusTabs();
		this._listService.lastFocusedList?.focusNext();
	}
}

interface ITerminalTabEntryTemplate {
	element: HTMLElement;
	label: IResourceLabel;
	actionBar: ActionBar;
	context: {
		hoverActions?: IHoverAction[];
	};
	elementDispoables?: DisposableStore;
}


class TerminalTabsAccessibilityProvider implements IListAccessibilityProvider<ITerminalInstance> {
	constructor(@ITerminalService private readonly _terminalService: ITerminalService) { }

	getWidgetAriaLabel(): string {
		return localize('terminal.tabs', "Terminal tabs");
	}

	getAriaLabel(instance: ITerminalInstance): string {
		let ariaLabel: string = '';
		const tab = this._terminalService.getTabForInstance(instance);
		if (tab && tab.terminalInstances?.length > 1) {
			const terminalIndex = tab.terminalInstances.indexOf(instance);
			ariaLabel = localize({
				key: 'splitTerminalAriaLabel',
				comment: [
					`The terminal's ID`,
					`The terminal's title`,
					`The terminal's split number`,
					`The terminal group's total split number`
				]
			}, "Terminal {0} {1}, split {2} of {3}", instance.instanceId, instance.title, terminalIndex + 1, tab.terminalInstances.length);
		} else {
			ariaLabel = localize({
				key: 'terminalAriaLabel',
				comment: [
					`The terminal's ID`,
					`The terminal's title`
				]
			}, "Terminal {0} {1}", instance.instanceId, instance.title);
		}
		return ariaLabel;
	}
}<|MERGE_RESOLUTION|>--- conflicted
+++ resolved
@@ -208,13 +208,7 @@
 		return this._container ? this._container.clientWidth < MIDPOINT_WIDGET_WIDTH : false;
 	}
 
-<<<<<<< HEAD
 	renderElement(instance: ITerminalInstance, index: number, template: ITerminalTabEntryTemplate): void {
-=======
-	renderElement(node: ITreeNode<ITerminalInstance>, index: number, template: ITerminalTabEntryTemplate): void {
-		const instance = node.element;
-
->>>>>>> 31fed906
 		const tab = this._terminalService.getTabForInstance(instance);
 		if (!tab) {
 			throw new Error(`Could not find tab for instance "${instance.instanceId}"`);
