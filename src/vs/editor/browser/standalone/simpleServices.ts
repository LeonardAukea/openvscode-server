--- conflicted
+++ resolved
@@ -518,13 +518,10 @@
 
 	public getWorkspace2(): IWorkspace2 {
 		return this.workspace ? { id: `${this.id}`, roots: [this.workspace.resource], name: this.workspace.resource.fsPath } : void 0;
-<<<<<<< HEAD
-=======
 	}
 
 	public getRoot(resource: URI): URI {
 		return this.isInsideWorkspace(resource) ? this.workspace.resource : null;
->>>>>>> a248e336
 	}
 
 	public hasWorkspace(): boolean {
