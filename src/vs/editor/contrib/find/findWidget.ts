/*---------------------------------------------------------------------------------------------
 *  Copyright (c) Microsoft Corporation. All rights reserved.
 *  Licensed under the MIT License. See License.txt in the project root for license information.
 *--------------------------------------------------------------------------------------------*/

'use strict';

import 'vs/css!./findWidget';
import * as nls from 'vs/nls';
import { onUnexpectedError } from 'vs/base/common/errors';
import { KeyCode, KeyMod } from 'vs/base/common/keyCodes';
import * as platform from 'vs/base/common/platform';
import * as strings from 'vs/base/common/strings';
import * as dom from 'vs/base/browser/dom';
import { IKeyboardEvent } from 'vs/base/browser/keyboardEvent';
import { IMouseEvent } from 'vs/base/browser/mouseEvent';
import { IContextViewProvider } from 'vs/base/browser/ui/contextview/contextview';
import { FindInput, IFindInputStyles } from 'vs/base/browser/ui/findinput/findInput';
import { IMessage as InputBoxMessage, InputBox } from 'vs/base/browser/ui/inputbox/inputBox';
import { Widget } from 'vs/base/browser/ui/widget';
import { Sash, IHorizontalSashLayoutProvider, ISashEvent, Orientation } from 'vs/base/browser/ui/sash/sash';
import { IKeybindingService } from 'vs/platform/keybinding/common/keybinding';
import { ICodeEditor, IOverlayWidget, IOverlayWidgetPosition, IViewZone, OverlayWidgetPositionPreference } from 'vs/editor/browser/editorBrowser';
import { FIND_IDS, MATCHES_LIMIT, CONTEXT_FIND_INPUT_FOCUSED } from 'vs/editor/contrib/find/findModel';
import { FindReplaceState, FindReplaceStateChangedEvent } from 'vs/editor/contrib/find/findState';
import { Range } from 'vs/editor/common/core/range';
import { IContextKeyService, IContextKey } from 'vs/platform/contextkey/common/contextkey';
import { ITheme, registerThemingParticipant, IThemeService } from 'vs/platform/theme/common/themeService';
import { Color } from 'vs/base/common/color';
import { IConfigurationChangedEvent } from 'vs/editor/common/config/editorOptions';
import { editorFindRangeHighlight, editorFindMatch, editorFindMatchHighlight, activeContrastBorder, contrastBorder, inputBackground, editorWidgetBackground, inputActiveOptionBorder, widgetShadow, inputForeground, inputBorder, inputValidationInfoBackground, inputValidationInfoBorder, inputValidationWarningBackground, inputValidationWarningBorder, inputValidationErrorBackground, inputValidationErrorBorder, errorForeground, editorWidgetBorder } from 'vs/platform/theme/common/colorRegistry';


export interface IFindController {
	replace(): void;
	replaceAll(): void;
	getGlobalBufferTerm(): string;
}

const NLS_FIND_INPUT_LABEL = nls.localize('label.find', "Find");
const NLS_FIND_INPUT_PLACEHOLDER = nls.localize('placeholder.find', "Find");
const NLS_PREVIOUS_MATCH_BTN_LABEL = nls.localize('label.previousMatchButton', "Previous match");
const NLS_NEXT_MATCH_BTN_LABEL = nls.localize('label.nextMatchButton', "Next match");
const NLS_TOGGLE_SELECTION_FIND_TITLE = nls.localize('label.toggleSelectionFind', "Find in selection");
const NLS_CLOSE_BTN_LABEL = nls.localize('label.closeButton', "Close");
const NLS_REPLACE_INPUT_LABEL = nls.localize('label.replace', "Replace");
const NLS_REPLACE_INPUT_PLACEHOLDER = nls.localize('placeholder.replace', "Replace");
const NLS_REPLACE_BTN_LABEL = nls.localize('label.replaceButton', "Replace");
const NLS_REPLACE_ALL_BTN_LABEL = nls.localize('label.replaceAllButton', "Replace All");
const NLS_TOGGLE_REPLACE_MODE_BTN_LABEL = nls.localize('label.toggleReplaceButton', "Toggle Replace mode");
const NLS_MATCHES_COUNT_LIMIT_TITLE = nls.localize('title.matchesCountLimit', "Only the first {0} results are highlighted, but all find operations work on the entire text.", MATCHES_LIMIT);
const NLS_MATCHES_LOCATION = nls.localize('label.matchesLocation', "{0} of {1}");
const NLS_NO_RESULTS = nls.localize('label.noResults', "No Results");

const FIND_WIDGET_INITIAL_WIDTH = 411;
const PART_WIDTH = 275;
const FIND_INPUT_AREA_WIDTH = PART_WIDTH - 54;
const REPLACE_INPUT_AREA_WIDTH = FIND_INPUT_AREA_WIDTH;

let MAX_MATCHES_COUNT_WIDTH = 69;
let FIND_ALL_CONTROLS_WIDTH = 17/** Find Input margin-left */ + (MAX_MATCHES_COUNT_WIDTH + 3 + 1) /** Match Results */ + 23 /** Button */ * 4 + 2/** sash */;

const FIND_INPUT_AREA_HEIGHT = 34; // The height of Find Widget when Replace Input is not visible.
const FIND_REPLACE_AREA_HEIGHT = 64; // The height of Find Widget when Replace Input is  visible.


export class FindWidgetViewZone implements IViewZone {
	public afterLineNumber: number;
	public heightInPx: number;
	public suppressMouseDown: boolean;
	public domNode: HTMLElement;

	constructor(afterLineNumber: number) {
		this.afterLineNumber = afterLineNumber;

		this.heightInPx = FIND_INPUT_AREA_HEIGHT;
		this.suppressMouseDown = false;
		this.domNode = document.createElement('div');
		this.domNode.className = 'dock-find-viewzone';
	}
}

export class FindWidget extends Widget implements IOverlayWidget, IHorizontalSashLayoutProvider {
	private static readonly ID = 'editor.contrib.findWidget';
	private _codeEditor: ICodeEditor;
	private _state: FindReplaceState;
	private _controller: IFindController;
	private _contextViewProvider: IContextViewProvider;
	private _keybindingService: IKeybindingService;

	private _domNode: HTMLElement;
	private _findInput: FindInput;
	private _replaceInputBox: InputBox;

	private _toggleReplaceBtn: SimpleButton;
	private _matchesCount: HTMLElement;
	private _prevBtn: SimpleButton;
	private _nextBtn: SimpleButton;
	private _toggleSelectionFind: SimpleCheckbox;
	private _closeBtn: SimpleButton;
	private _replaceBtn: SimpleButton;
	private _replaceAllBtn: SimpleButton;

	private _isVisible: boolean;
	private _isReplaceVisible: boolean;

	private _focusTracker: dom.IFocusTracker;
	private _findInputFocused: IContextKey<boolean>;
	private _viewZone: FindWidgetViewZone;
	private _viewZoneId: number;

	private _resizeSash: Sash;

	constructor(
		codeEditor: ICodeEditor,
		controller: IFindController,
		state: FindReplaceState,
		contextViewProvider: IContextViewProvider,
		keybindingService: IKeybindingService,
		contextKeyService: IContextKeyService,
		themeService: IThemeService
	) {
		super();
		this._codeEditor = codeEditor;
		this._controller = controller;
		this._state = state;
		this._contextViewProvider = contextViewProvider;
		this._keybindingService = keybindingService;

		this._isVisible = false;
		this._isReplaceVisible = false;

		this._register(this._state.onFindReplaceStateChange((e) => this._onStateChanged(e)));
		this._buildDomNode();
		this._updateButtons();

		let checkEditorWidth = () => {
			let editorWidth = this._codeEditor.getConfiguration().layoutInfo.width;
			let minimapWidth = this._codeEditor.getConfiguration().layoutInfo.minimapWidth;
			let collapsedFindWidget = false;
			let reducedFindWidget = false;
			let narrowFindWidget = false;
			let widgetWidth = dom.getTotalWidth(this._domNode);

			if (widgetWidth > FIND_WIDGET_INITIAL_WIDTH) {
				// as the widget is resized by users, we may need to change the max width of the widget as the editor width changes.
				this._domNode.style.maxWidth = `${editorWidth - 28 - minimapWidth - 15}px`;
				this._replaceInputBox.inputElement.style.width = `${dom.getTotalWidth(this._findInput.inputBox.inputElement)}px`;
				return;
			}

			if (FIND_WIDGET_INITIAL_WIDTH + 28 + minimapWidth >= editorWidth) {
				reducedFindWidget = true;
			}
			if (FIND_WIDGET_INITIAL_WIDTH + 28 + minimapWidth - MAX_MATCHES_COUNT_WIDTH >= editorWidth) {
				narrowFindWidget = true;
			}
			if (FIND_WIDGET_INITIAL_WIDTH + 28 + minimapWidth - MAX_MATCHES_COUNT_WIDTH >= editorWidth + 50) {
				collapsedFindWidget = true;
			}
			dom.toggleClass(this._domNode, 'collapsed-find-widget', collapsedFindWidget);
			dom.toggleClass(this._domNode, 'narrow-find-widget', narrowFindWidget);
			dom.toggleClass(this._domNode, 'reduced-find-widget', reducedFindWidget);

			if (!narrowFindWidget && !collapsedFindWidget) {
				// the minimal left offset of findwidget is 15px.
				this._domNode.style.maxWidth = `${editorWidth - 28 - minimapWidth - 15}px`;
			}

			let findInputWidth = dom.getTotalWidth(this._findInput.inputBox.inputElement);
			if (findInputWidth > 0) {
				this._replaceInputBox.inputElement.style.width = `${findInputWidth}px`;
			}

		};
		checkEditorWidth();

		this._register(this._codeEditor.onDidChangeConfiguration((e: IConfigurationChangedEvent) => {
			if (e.readOnly) {
				if (this._codeEditor.getConfiguration().readOnly) {
					// Hide replace part if editor becomes read only
					this._state.change({ isReplaceRevealed: false }, false);
				}
				this._updateButtons();
			}
			if (e.layoutInfo) {
				checkEditorWidth();
			}
		}));
		this._register(this._codeEditor.onDidChangeCursorSelection(() => {
			if (this._isVisible) {
				this._updateToggleSelectionFindButton();
			}
		}));
		this._findInputFocused = CONTEXT_FIND_INPUT_FOCUSED.bindTo(contextKeyService);
		this._focusTracker = this._register(dom.trackFocus(this._findInput.inputBox.inputElement));
		this._register(this._focusTracker.onDidFocus(() => {
			this._findInputFocused.set(true);

			if (this._toggleSelectionFind.checked) {
				let selection = this._codeEditor.getSelection();
				if (selection.endColumn === 1 && selection.endLineNumber > selection.startLineNumber) {
					selection = selection.setEndPosition(selection.endLineNumber - 1, 1);
				}
				let currentMatch = this._state.currentMatch;
				if (selection.startLineNumber !== selection.endLineNumber) {
					if (!Range.equalsRange(selection, currentMatch)) {
						// Reseed find scope
						this._state.change({ searchScope: selection }, true);
					}
				}
			}
<<<<<<< HEAD
			let globalBufferTerm = this._controller.getGlobalBufferTerm();
			if (globalBufferTerm) {
				this._state.change({ searchString: globalBufferTerm }, true);
			}
		});
		this._focusTracker.addBlurListener(() => {
=======
		}));
		this._register(this._focusTracker.onDidBlur(() => {
>>>>>>> 8731b39f
			this._findInputFocused.set(false);
		}));

		this._codeEditor.addOverlayWidget(this);
		this._viewZone = new FindWidgetViewZone(0); // Put it before the first line then users can scroll beyond the first line.

		this._applyTheme(themeService.getTheme());
		this._register(themeService.onThemeChange(this._applyTheme.bind(this)));

		this._register(this._codeEditor.onDidChangeModel((e) => {
			if (!this._isVisible) {
				return;
			}

			if (this._viewZoneId === undefined) {
				return;
			}

			this._codeEditor.changeViewZones((accessor) => {
				accessor.removeZone(this._viewZoneId);
				this._viewZoneId = undefined;
			});
		}));


		this._register(this._codeEditor.onDidScrollChange((e) => {
			if (e.scrollTopChanged) {
				this._layoutViewZone();
				return;
			}

			// for other scroll changes, layout the viewzone in next tick to avoid ruining current rendering.
			setTimeout(() => {
				this._layoutViewZone();
			}, 0);
		}));
	}

	// ----- IOverlayWidget API

	public getId(): string {
		return FindWidget.ID;
	}

	public getDomNode(): HTMLElement {
		return this._domNode;
	}

	public getPosition(): IOverlayWidgetPosition {
		if (this._isVisible) {
			return {
				preference: OverlayWidgetPositionPreference.TOP_RIGHT_CORNER
			};
		}
		return null;
	}

	// ----- React to state changes

	private _onStateChanged(e: FindReplaceStateChangedEvent): void {
		if (e.searchString) {
			this._findInput.setValue(this._state.searchString);
			this._updateButtons();
		}
		if (e.replaceString) {
			this._replaceInputBox.value = this._state.replaceString;
		}
		if (e.isRevealed) {
			if (this._state.isRevealed) {
				this._reveal(true);
			} else {
				this._hide(true);
			}
		}
		if (e.isReplaceRevealed) {
			if (this._state.isReplaceRevealed) {
				if (!this._codeEditor.getConfiguration().readOnly && !this._isReplaceVisible) {
					this._isReplaceVisible = true;
					this._replaceInputBox.width = this._findInput.inputBox.width;
					this._updateButtons();
				}
			} else {
				if (this._isReplaceVisible) {
					this._isReplaceVisible = false;
					this._updateButtons();
				}
			}
		}
		if (e.isRegex) {
			this._findInput.setRegex(this._state.isRegex);
		}
		if (e.wholeWord) {
			this._findInput.setWholeWords(this._state.wholeWord);
		}
		if (e.matchCase) {
			this._findInput.setCaseSensitive(this._state.matchCase);
		}
		if (e.searchScope) {
			if (this._state.searchScope) {
				this._toggleSelectionFind.checked = true;
			} else {
				this._toggleSelectionFind.checked = false;
			}
			this._updateToggleSelectionFindButton();
		}
		if (e.searchString || e.matchesCount || e.matchesPosition) {
			let showRedOutline = (this._state.searchString.length > 0 && this._state.matchesCount === 0);
			dom.toggleClass(this._domNode, 'no-results', showRedOutline);

			this._updateMatchesCount();
		}
		if (e.searchString || e.currentMatch) {
			this._layoutViewZone();
		}
	}

	private _updateMatchesCount(): void {
		this._matchesCount.style.minWidth = MAX_MATCHES_COUNT_WIDTH + 'px';
		if (this._state.matchesCount >= MATCHES_LIMIT) {
			this._matchesCount.title = NLS_MATCHES_COUNT_LIMIT_TITLE;
		} else {
			this._matchesCount.title = '';
		}

		// remove previous content
		if (this._matchesCount.firstChild) {
			this._matchesCount.removeChild(this._matchesCount.firstChild);
		}

		let label: string;
		if (this._state.matchesCount > 0) {
			let matchesCount: string = String(this._state.matchesCount);
			if (this._state.matchesCount >= MATCHES_LIMIT) {
				matchesCount += '+';
			}
			let matchesPosition: string = String(this._state.matchesPosition);
			if (matchesPosition === '0') {
				matchesPosition = '?';
			}
			label = strings.format(NLS_MATCHES_LOCATION, matchesPosition, matchesCount);
		} else {
			label = NLS_NO_RESULTS;
		}
		this._matchesCount.appendChild(document.createTextNode(label));

		MAX_MATCHES_COUNT_WIDTH = Math.max(MAX_MATCHES_COUNT_WIDTH, this._matchesCount.clientWidth);
	}

	// ----- actions

	/**
	 * If 'selection find' is ON we should not disable the button (its function is to cancel 'selection find').
	 * If 'selection find' is OFF we enable the button only if there is a selection.
	 */
	private _updateToggleSelectionFindButton(): void {
		let selection = this._codeEditor.getSelection();
		let isSelection = selection ? (selection.startLineNumber !== selection.endLineNumber || selection.startColumn !== selection.endColumn) : false;
		let isChecked = this._toggleSelectionFind.checked;

		this._toggleSelectionFind.setEnabled(this._isVisible && (isChecked || isSelection));
	}

	private _updateButtons(): void {
		this._findInput.setEnabled(this._isVisible);
		this._replaceInputBox.setEnabled(this._isVisible && this._isReplaceVisible);
		this._updateToggleSelectionFindButton();
		this._closeBtn.setEnabled(this._isVisible);

		let findInputIsNonEmpty = (this._state.searchString.length > 0);
		this._prevBtn.setEnabled(this._isVisible && findInputIsNonEmpty);
		this._nextBtn.setEnabled(this._isVisible && findInputIsNonEmpty);
		this._replaceBtn.setEnabled(this._isVisible && this._isReplaceVisible && findInputIsNonEmpty);
		this._replaceAllBtn.setEnabled(this._isVisible && this._isReplaceVisible && findInputIsNonEmpty);

		dom.toggleClass(this._domNode, 'replaceToggled', this._isReplaceVisible);
		this._toggleReplaceBtn.toggleClass('collapse', !this._isReplaceVisible);
		this._toggleReplaceBtn.toggleClass('expand', this._isReplaceVisible);
		this._toggleReplaceBtn.setExpanded(this._isReplaceVisible);

		let canReplace = !this._codeEditor.getConfiguration().readOnly;
		this._toggleReplaceBtn.setEnabled(this._isVisible && canReplace);
	}

	private _reveal(animate: boolean): void {
		if (!this._isVisible) {
			this._isVisible = true;

			let selection = this._codeEditor.getSelection();
			let isSelection = selection ? (selection.startLineNumber !== selection.endLineNumber || selection.startColumn !== selection.endColumn) : false;
			if (isSelection && this._codeEditor.getConfiguration().contribInfo.find.autoFindInSelection) {
				this._toggleSelectionFind.checked = true;
			} else {
				this._toggleSelectionFind.checked = false;
			}
			this._updateButtons();

			setTimeout(() => {
				dom.addClass(this._domNode, 'visible');
				this._domNode.setAttribute('aria-hidden', 'false');
				if (!animate) {
					dom.addClass(this._domNode, 'noanimation');
					setTimeout(() => {
						dom.removeClass(this._domNode, 'noanimation');
					}, 200);
				}
			}, 0);
			this._codeEditor.layoutOverlayWidget(this);

			let adjustEditorScrollTop = true;
			if (this._codeEditor.getConfiguration().contribInfo.find.seedSearchStringFromSelection && selection) {
				let editorCoords = dom.getDomNodePagePosition(this._codeEditor.getDomNode());
				let startCoords = this._codeEditor.getScrolledVisiblePosition(selection.getStartPosition());
				let startLeft = editorCoords.left + startCoords.left;
				let startTop = startCoords.top;

				if (startTop < this._viewZone.heightInPx) {
					if (selection.endLineNumber > selection.startLineNumber) {
						adjustEditorScrollTop = false;
					}

					let leftOfFindWidget = dom.getTopLeftOffset(this._domNode).left;
					if (startLeft > leftOfFindWidget) {
						adjustEditorScrollTop = false;
					}
					let endCoords = this._codeEditor.getScrolledVisiblePosition(selection.getEndPosition());
					let endLeft = editorCoords.left + endCoords.left;
					if (endLeft > leftOfFindWidget) {
						adjustEditorScrollTop = false;
					}
				}
			}
			this._showViewZone(adjustEditorScrollTop);
		}
	}

	private _hide(focusTheEditor: boolean): void {
		if (this._isVisible) {
			this._isVisible = false;

			this._updateButtons();

			dom.removeClass(this._domNode, 'visible');
			this._domNode.setAttribute('aria-hidden', 'true');
			if (focusTheEditor) {
				this._codeEditor.focus();
			}
			this._codeEditor.layoutOverlayWidget(this);
			this._codeEditor.changeViewZones((accessor) => {
				if (this._viewZoneId !== undefined) {
					accessor.removeZone(this._viewZoneId);
					this._viewZoneId = undefined;
					this._codeEditor.setScrollTop(this._codeEditor.getScrollTop() - this._viewZone.heightInPx);
				}
			});
		}
	}

	private _layoutViewZone() {
		if (!this._isVisible) {
			return;
		}

		if (this._viewZoneId !== undefined) {
			return;
		}

		this._codeEditor.changeViewZones((accessor) => {
			if (this._state.isReplaceRevealed) {
				this._viewZone.heightInPx = FIND_REPLACE_AREA_HEIGHT;
			} else {
				this._viewZone.heightInPx = FIND_INPUT_AREA_HEIGHT;
			}

			this._viewZoneId = accessor.addZone(this._viewZone);
			// scroll top adjust to make sure the editor doesn't scroll when adding viewzone at the beginning.
			this._codeEditor.setScrollTop(this._codeEditor.getScrollTop() + this._viewZone.heightInPx);
		});
	}

	private _showViewZone(adjustScroll: boolean = true) {
		if (!this._isVisible) {
			return;
		}

		this._codeEditor.changeViewZones((accessor) => {
			let scrollAdjustment = FIND_INPUT_AREA_HEIGHT;

			if (this._viewZoneId !== undefined) {
				if (this._state.isReplaceRevealed) {
					this._viewZone.heightInPx = FIND_REPLACE_AREA_HEIGHT;
					scrollAdjustment = FIND_REPLACE_AREA_HEIGHT - FIND_INPUT_AREA_HEIGHT;
				} else {
					this._viewZone.heightInPx = FIND_INPUT_AREA_HEIGHT;
					scrollAdjustment = FIND_INPUT_AREA_HEIGHT - FIND_REPLACE_AREA_HEIGHT;
				}
				accessor.removeZone(this._viewZoneId);
			} else {
				this._viewZone.heightInPx = FIND_INPUT_AREA_HEIGHT;
			}
			this._viewZoneId = accessor.addZone(this._viewZone);

			if (adjustScroll) {
				this._codeEditor.setScrollTop(this._codeEditor.getScrollTop() + scrollAdjustment);
			}
		});
	}

	private _applyTheme(theme: ITheme) {
		let inputStyles: IFindInputStyles = {
			inputActiveOptionBorder: theme.getColor(inputActiveOptionBorder),
			inputBackground: theme.getColor(inputBackground),
			inputForeground: theme.getColor(inputForeground),
			inputBorder: theme.getColor(inputBorder),
			inputValidationInfoBackground: theme.getColor(inputValidationInfoBackground),
			inputValidationInfoBorder: theme.getColor(inputValidationInfoBorder),
			inputValidationWarningBackground: theme.getColor(inputValidationWarningBackground),
			inputValidationWarningBorder: theme.getColor(inputValidationWarningBorder),
			inputValidationErrorBackground: theme.getColor(inputValidationErrorBackground),
			inputValidationErrorBorder: theme.getColor(inputValidationErrorBorder)
		};
		this._findInput.style(inputStyles);
		this._replaceInputBox.style(inputStyles);
	}

	// ----- Public

	public focusFindInput(): void {
		this._findInput.select();
		// Edge browser requires focus() in addition to select()
		this._findInput.focus();
	}

	public focusReplaceInput(): void {
		this._replaceInputBox.select();
		// Edge browser requires focus() in addition to select()
		this._replaceInputBox.focus();
	}

	public highlightFindOptions(): void {
		this._findInput.highlightFindOptions();
	}

	private _onFindInputMouseDown(e: IMouseEvent): void {
		// on linux, middle key does pasting.
		if (e.middleButton) {
			e.stopPropagation();
		}
	}

	private _onFindInputKeyDown(e: IKeyboardEvent): void {

		if (e.equals(KeyCode.Enter)) {
			this._codeEditor.getAction(FIND_IDS.NextMatchFindAction).run().done(null, onUnexpectedError);
			e.preventDefault();
			return;
		}

		if (e.equals(KeyMod.Shift | KeyCode.Enter)) {
			this._codeEditor.getAction(FIND_IDS.PreviousMatchFindAction).run().done(null, onUnexpectedError);
			e.preventDefault();
			return;
		}

		if (e.equals(KeyCode.Tab)) {
			if (this._isReplaceVisible) {
				this._replaceInputBox.focus();
			} else {
				this._findInput.focusOnCaseSensitive();
			}
			e.preventDefault();
			return;
		}

		if (e.equals(KeyMod.CtrlCmd | KeyCode.DownArrow)) {
			this._codeEditor.focus();
			e.preventDefault();
			return;
		}
	}

	private _onReplaceInputKeyDown(e: IKeyboardEvent): void {

		if (e.equals(KeyCode.Enter)) {
			this._controller.replace();
			e.preventDefault();
			return;
		}

		if (e.equals(KeyMod.CtrlCmd | KeyCode.Enter)) {
			this._controller.replaceAll();
			e.preventDefault();
			return;
		}

		if (e.equals(KeyCode.Tab)) {
			this._findInput.focusOnCaseSensitive();
			e.preventDefault();
			return;
		}

		if (e.equals(KeyMod.Shift | KeyCode.Tab)) {
			this._findInput.focus();
			e.preventDefault();
			return;
		}

		if (e.equals(KeyMod.CtrlCmd | KeyCode.DownArrow)) {
			this._codeEditor.focus();
			e.preventDefault();
			return;
		}
	}

	// ----- sash
	public getHorizontalSashTop(sash: Sash): number {
		return 0;
	}
	public getHorizontalSashLeft?(sash: Sash): number {
		return 0;
	}
	public getHorizontalSashWidth?(sash: Sash): number {
		return 500;
	}

	// ----- initialization

	private _keybindingLabelFor(actionId: string): string {
		let kb = this._keybindingService.lookupKeybinding(actionId);
		if (!kb) {
			return '';
		}
		return ` (${kb.getLabel()})`;
	}

	private _buildFindPart(): HTMLElement {
		// Find input
		this._findInput = this._register(new FindInput(null, this._contextViewProvider, {
			width: FIND_INPUT_AREA_WIDTH,
			label: NLS_FIND_INPUT_LABEL,
			placeholder: NLS_FIND_INPUT_PLACEHOLDER,
			appendCaseSensitiveLabel: this._keybindingLabelFor(FIND_IDS.ToggleCaseSensitiveCommand),
			appendWholeWordsLabel: this._keybindingLabelFor(FIND_IDS.ToggleWholeWordCommand),
			appendRegexLabel: this._keybindingLabelFor(FIND_IDS.ToggleRegexCommand),
			validation: (value: string): InputBoxMessage => {
				if (value.length === 0) {
					return null;
				}
				if (!this._findInput.getRegex()) {
					return null;
				}
				try {
					/* tslint:disable:no-unused-expression */
					new RegExp(value);
					/* tslint:enable:no-unused-expression */
					return null;
				} catch (e) {
					return { content: e.message };
				}
			}
		}));
		this._findInput.setRegex(!!this._state.isRegex);
		this._findInput.setCaseSensitive(!!this._state.matchCase);
		this._findInput.setWholeWords(!!this._state.wholeWord);
		this._register(this._findInput.onKeyDown((e) => this._onFindInputKeyDown(e)));
		this._register(this._findInput.onInput(() => {
			this._state.change({ searchString: this._findInput.getValue() }, true);
		}));
		this._register(this._findInput.onDidOptionChange(() => {
			this._state.change({
				isRegex: this._findInput.getRegex(),
				wholeWord: this._findInput.getWholeWords(),
				matchCase: this._findInput.getCaseSensitive()
			}, true);
		}));
		this._register(this._findInput.onCaseSensitiveKeyDown((e) => {
			if (e.equals(KeyMod.Shift | KeyCode.Tab)) {
				if (this._isReplaceVisible) {
					this._replaceInputBox.focus();
					e.preventDefault();
				}
			}
		}));
		if (platform.isLinux) {
			this._register(this._findInput.onMouseDown((e) => this._onFindInputMouseDown(e)));
		}

		this._matchesCount = document.createElement('div');
		this._matchesCount.className = 'matchesCount';
		this._updateMatchesCount();

		// Previous button
		this._prevBtn = this._register(new SimpleButton({
			label: NLS_PREVIOUS_MATCH_BTN_LABEL + this._keybindingLabelFor(FIND_IDS.PreviousMatchFindAction),
			className: 'previous',
			onTrigger: () => {
				this._codeEditor.getAction(FIND_IDS.PreviousMatchFindAction).run().done(null, onUnexpectedError);
			},
			onKeyDown: (e) => { }
		}));

		// Next button
		this._nextBtn = this._register(new SimpleButton({
			label: NLS_NEXT_MATCH_BTN_LABEL + this._keybindingLabelFor(FIND_IDS.NextMatchFindAction),
			className: 'next',
			onTrigger: () => {
				this._codeEditor.getAction(FIND_IDS.NextMatchFindAction).run().done(null, onUnexpectedError);
			},
			onKeyDown: (e) => { }
		}));

		let findPart = document.createElement('div');
		findPart.className = 'find-part';
		findPart.appendChild(this._findInput.domNode);
		findPart.appendChild(this._matchesCount);
		findPart.appendChild(this._prevBtn.domNode);
		findPart.appendChild(this._nextBtn.domNode);

		// Toggle selection button
		this._toggleSelectionFind = this._register(new SimpleCheckbox({
			parent: findPart,
			title: NLS_TOGGLE_SELECTION_FIND_TITLE + this._keybindingLabelFor(FIND_IDS.ToggleSearchScopeCommand),
			onChange: () => {
				if (this._toggleSelectionFind.checked) {
					let selection = this._codeEditor.getSelection();
					if (selection.endColumn === 1 && selection.endLineNumber > selection.startLineNumber) {
						selection = selection.setEndPosition(selection.endLineNumber - 1, 1);
					}
					if (!selection.isEmpty()) {
						this._state.change({ searchScope: selection }, true);
					}
				} else {
					this._state.change({ searchScope: null }, true);
				}
			}
		}));

		// Close button
		this._closeBtn = this._register(new SimpleButton({
			label: NLS_CLOSE_BTN_LABEL + this._keybindingLabelFor(FIND_IDS.CloseFindWidgetCommand),
			className: 'close-fw',
			onTrigger: () => {
				this._state.change({ isRevealed: false, searchScope: null }, false);
			},
			onKeyDown: (e) => {
				if (e.equals(KeyCode.Tab)) {
					if (this._isReplaceVisible) {
						if (this._replaceBtn.isEnabled()) {
							this._replaceBtn.focus();
						} else {
							this._codeEditor.focus();
						}
						e.preventDefault();
					}
				}
			}
		}));

		findPart.appendChild(this._closeBtn.domNode);

		return findPart;
	}

	private _buildReplacePart(): HTMLElement {
		// Replace input
		let replaceInput = document.createElement('div');
		replaceInput.className = 'replace-input';
		replaceInput.style.width = REPLACE_INPUT_AREA_WIDTH + 'px';
		this._replaceInputBox = this._register(new InputBox(replaceInput, null, {
			ariaLabel: NLS_REPLACE_INPUT_LABEL,
			placeholder: NLS_REPLACE_INPUT_PLACEHOLDER
		}));

		this._register(dom.addStandardDisposableListener(this._replaceInputBox.inputElement, 'keydown', (e) => this._onReplaceInputKeyDown(e)));
		this._register(dom.addStandardDisposableListener(this._replaceInputBox.inputElement, 'input', (e) => {
			this._state.change({ replaceString: this._replaceInputBox.value }, false);
		}));

		// Replace one button
		this._replaceBtn = this._register(new SimpleButton({
			label: NLS_REPLACE_BTN_LABEL + this._keybindingLabelFor(FIND_IDS.ReplaceOneAction),
			className: 'replace',
			onTrigger: () => {
				this._controller.replace();
			},
			onKeyDown: (e) => {
				if (e.equals(KeyMod.Shift | KeyCode.Tab)) {
					this._closeBtn.focus();
					e.preventDefault();
				}
			}
		}));

		// Replace all button
		this._replaceAllBtn = this._register(new SimpleButton({
			label: NLS_REPLACE_ALL_BTN_LABEL + this._keybindingLabelFor(FIND_IDS.ReplaceAllAction),
			className: 'replace-all',
			onTrigger: () => {
				this._controller.replaceAll();
			},
			onKeyDown: (e) => { }
		}));

		let replacePart = document.createElement('div');
		replacePart.className = 'replace-part';
		replacePart.appendChild(replaceInput);
		replacePart.appendChild(this._replaceBtn.domNode);
		replacePart.appendChild(this._replaceAllBtn.domNode);

		return replacePart;
	}

	private _buildDomNode(): void {
		// Find part
		let findPart = this._buildFindPart();

		// Replace part
		let replacePart = this._buildReplacePart();

		// Toggle replace button
		this._toggleReplaceBtn = this._register(new SimpleButton({
			label: NLS_TOGGLE_REPLACE_MODE_BTN_LABEL,
			className: 'toggle left',
			onTrigger: () => {
				this._state.change({ isReplaceRevealed: !this._isReplaceVisible }, false);
				if (this._isReplaceVisible) {
					this._replaceInputBox.width = this._findInput.inputBox.width;
				}
				this._showViewZone();
			},
			onKeyDown: (e) => { }
		}));
		this._toggleReplaceBtn.toggleClass('expand', this._isReplaceVisible);
		this._toggleReplaceBtn.toggleClass('collapse', !this._isReplaceVisible);
		this._toggleReplaceBtn.setExpanded(this._isReplaceVisible);

		// Widget
		this._domNode = document.createElement('div');
		this._domNode.className = 'editor-widget find-widget';
		this._domNode.setAttribute('aria-hidden', 'true');
		// We need to set this explicitly, otherwise on IE11, the width inheritence of flex doesn't work.
		this._domNode.style.width = `${FIND_WIDGET_INITIAL_WIDTH}px`;

		this._domNode.appendChild(this._toggleReplaceBtn.domNode);
		this._domNode.appendChild(findPart);
		this._domNode.appendChild(replacePart);

		this._buildSash();
	}

	private _buildSash() {
		this._resizeSash = new Sash(this._domNode, this, { orientation: Orientation.VERTICAL });
		let originalWidth = FIND_WIDGET_INITIAL_WIDTH;

		this._register(this._resizeSash.onDidStart((e: ISashEvent) => {
			originalWidth = dom.getTotalWidth(this._domNode);
		}));

		this._register(this._resizeSash.onDidChange((evt: ISashEvent) => {
			let width = originalWidth + evt.startX - evt.currentX;

			if (width < FIND_WIDGET_INITIAL_WIDTH) {
				// narrow down the find widget should be handled by CSS.
				return;
			}

			let inputBoxWidth = width - FIND_ALL_CONTROLS_WIDTH;
			let maxWidth = parseFloat(dom.getComputedStyle(this._domNode).maxWidth) || 0;
			if (width > maxWidth) {
				return;
			}
			this._domNode.style.width = `${width}px`;
			if (this._isReplaceVisible) {
				this._replaceInputBox.width = inputBoxWidth;
			}
		}));
	}
}

interface ISimpleCheckboxOpts {
	parent: HTMLElement;
	title: string;
	onChange: () => void;
}

class SimpleCheckbox extends Widget {

	private static _COUNTER = 0;

	private _opts: ISimpleCheckboxOpts;
	private _domNode: HTMLElement;
	private _checkbox: HTMLInputElement;
	private _label: HTMLLabelElement;

	constructor(opts: ISimpleCheckboxOpts) {
		super();
		this._opts = opts;

		this._domNode = document.createElement('div');
		this._domNode.className = 'monaco-checkbox';
		this._domNode.title = this._opts.title;
		this._domNode.tabIndex = 0;

		this._checkbox = document.createElement('input');
		this._checkbox.type = 'checkbox';
		this._checkbox.className = 'checkbox';
		this._checkbox.id = 'checkbox-' + SimpleCheckbox._COUNTER++;
		this._checkbox.tabIndex = -1;

		this._label = document.createElement('label');
		this._label.className = 'label';
		// Connect the label and the checkbox. Checkbox will get checked when the label receives a click.
		this._label.htmlFor = this._checkbox.id;
		this._label.tabIndex = -1;

		this._domNode.appendChild(this._checkbox);
		this._domNode.appendChild(this._label);

		this._opts.parent.appendChild(this._domNode);

		this.onchange(this._checkbox, (e) => {
			this._opts.onChange();
		});
	}

	public get domNode(): HTMLElement {
		return this._domNode;
	}

	public get checked(): boolean {
		return this._checkbox.checked;
	}

	public set checked(newValue: boolean) {
		this._checkbox.checked = newValue;
	}

	public focus(): void {
		this._checkbox.focus();
	}

	private enable(): void {
		this._checkbox.removeAttribute('disabled');
	}

	private disable(): void {
		this._checkbox.disabled = true;
	}

	public setEnabled(enabled: boolean): void {
		if (enabled) {
			this.enable();
			this.domNode.tabIndex = 0;
		} else {
			this.disable();
			this.domNode.tabIndex = -1;
		}
	}
}

export interface ISimpleButtonOpts {
	label: string;
	className: string;
	onTrigger: () => void;
	onKeyDown: (e: IKeyboardEvent) => void;
}

export class SimpleButton extends Widget {

	private _opts: ISimpleButtonOpts;
	private _domNode: HTMLElement;

	constructor(opts: ISimpleButtonOpts) {
		super();
		this._opts = opts;

		this._domNode = document.createElement('div');
		this._domNode.title = this._opts.label;
		this._domNode.tabIndex = 0;
		this._domNode.className = 'button ' + this._opts.className;
		this._domNode.setAttribute('role', 'button');
		this._domNode.setAttribute('aria-label', this._opts.label);

		this.onclick(this._domNode, (e) => {
			this._opts.onTrigger();
			e.preventDefault();
		});
		this.onkeydown(this._domNode, (e) => {
			if (e.equals(KeyCode.Space) || e.equals(KeyCode.Enter)) {
				this._opts.onTrigger();
				e.preventDefault();
				return;
			}
			this._opts.onKeyDown(e);
		});
	}

	public get domNode(): HTMLElement {
		return this._domNode;
	}

	public isEnabled(): boolean {
		return (this._domNode.tabIndex >= 0);
	}

	public focus(): void {
		this._domNode.focus();
	}

	public setEnabled(enabled: boolean): void {
		dom.toggleClass(this._domNode, 'disabled', !enabled);
		this._domNode.setAttribute('aria-disabled', String(!enabled));
		this._domNode.tabIndex = enabled ? 0 : -1;
	}

	public setExpanded(expanded: boolean): void {
		this._domNode.setAttribute('aria-expanded', String(!!expanded));
	}

	public toggleClass(className: string, shouldHaveIt: boolean): void {
		dom.toggleClass(this._domNode, className, shouldHaveIt);
	}
}

// theming

registerThemingParticipant((theme, collector) => {
	function addBackgroundColorRule(selector: string, color: Color): void {
		if (color) {
			collector.addRule(`.monaco-editor ${selector} { background-color: ${color}; }`);
		}
	}

	addBackgroundColorRule('.findMatch', theme.getColor(editorFindMatchHighlight));
	addBackgroundColorRule('.currentFindMatch', theme.getColor(editorFindMatch));
	addBackgroundColorRule('.findScope', theme.getColor(editorFindRangeHighlight));

	let widgetBackground = theme.getColor(editorWidgetBackground);
	addBackgroundColorRule('.find-widget', widgetBackground);

	let widgetShadowColor = theme.getColor(widgetShadow);
	if (widgetShadowColor) {
		collector.addRule(`.monaco-editor .find-widget { box-shadow: 0 2px 8px ${widgetShadowColor}; }`);
	}

	let hcOutline = theme.getColor(activeContrastBorder);
	if (hcOutline) {
		collector.addRule(`.monaco-editor .findScope { border: 1px dashed ${hcOutline.transparent(0.4)}; }`);
		collector.addRule(`.monaco-editor .currentFindMatch { border: 2px solid ${hcOutline}; padding: 1px; -moz-box-sizing: border-box; box-sizing: border-box; }`);
		collector.addRule(`.monaco-editor .findMatch { border: 1px dotted ${hcOutline}; -moz-box-sizing: border-box; box-sizing: border-box; }`);
	}
	let hcBorder = theme.getColor(contrastBorder);
	if (hcBorder) {
		collector.addRule(`.monaco-editor .find-widget { border: 2px solid ${hcBorder}; }`);
	}

	let error = theme.getColor(errorForeground);
	if (error) {
		collector.addRule(`.monaco-editor .find-widget.no-results .matchesCount { color: ${error}; }`);
	}

	let border = theme.getColor(editorWidgetBorder);
	if (border) {
		collector.addRule(`.monaco-editor .find-widget .monaco-sash { background-color: ${border}; width: 3px !important; margin-left: -4px;}`);
	}
});<|MERGE_RESOLUTION|>--- conflicted
+++ resolved
@@ -210,17 +210,12 @@
 					}
 				}
 			}
-<<<<<<< HEAD
 			let globalBufferTerm = this._controller.getGlobalBufferTerm();
 			if (globalBufferTerm) {
 				this._state.change({ searchString: globalBufferTerm }, true);
 			}
-		});
-		this._focusTracker.addBlurListener(() => {
-=======
 		}));
 		this._register(this._focusTracker.onDidBlur(() => {
->>>>>>> 8731b39f
 			this._findInputFocused.set(false);
 		}));
 
