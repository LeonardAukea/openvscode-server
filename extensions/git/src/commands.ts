/*---------------------------------------------------------------------------------------------
 *  Copyright (c) Microsoft Corporation. All rights reserved.
 *  Licensed under the MIT License. See License.txt in the project root for license information.
 *--------------------------------------------------------------------------------------------*/

'use strict';

import { Uri, commands, Disposable, window, workspace, QuickPickItem, OutputChannel, Range, WorkspaceEdit, Position, LineChange, SourceControlResourceState, TextDocumentShowOptions, ViewColumn, ProgressLocation, TextEditor, MessageOptions } from 'vscode';
import { Ref, RefType, Git, GitErrorCodes, Branch } from './git';
import { Repository, Resource, Status, CommitOptions, ResourceGroupType } from './repository';
import { Model } from './model';
import { toGitUri, fromGitUri } from './uri';
import { grep, isDescendant, pathEquals } from './util';
import { applyLineChanges, intersectDiffWithRange, toLineRanges, invertLineChange, getModifiedRange } from './staging';
import * as path from 'path';
import { lstat, Stats } from 'fs';
import * as os from 'os';
import TelemetryReporter from 'vscode-extension-telemetry';
import * as nls from 'vscode-nls';

const localize = nls.loadMessageBundle();

class CheckoutItem implements QuickPickItem {

	protected get shortCommit(): string { return (this.ref.commit || '').substr(0, 8); }
	protected get treeish(): string | undefined { return this.ref.name; }
	get label(): string { return this.ref.name || this.shortCommit; }
	get description(): string { return this.shortCommit; }

	constructor(protected ref: Ref) { }

	async run(repository: Repository): Promise<void> {
		const ref = this.treeish;

		if (!ref) {
			return;
		}

		await repository.checkout(ref);
	}
}

class CheckoutTagItem extends CheckoutItem {

	get description(): string {
		return localize('tag at', "Tag at {0}", this.shortCommit);
	}
}

class CheckoutRemoteHeadItem extends CheckoutItem {

	get description(): string {
		return localize('remote branch at', "Remote branch at {0}", this.shortCommit);
	}

	protected get treeish(): string | undefined {
		if (!this.ref.name) {
			return;
		}

		const match = /^[^/]+\/(.*)$/.exec(this.ref.name);
		return match ? match[1] : this.ref.name;
	}
}

class BranchDeleteItem implements QuickPickItem {

	private get shortCommit(): string { return (this.ref.commit || '').substr(0, 8); }
	get branchName(): string | undefined { return this.ref.name; }
	get label(): string { return this.branchName || ''; }
	get description(): string { return this.shortCommit; }

	constructor(private ref: Ref) { }

	async run(repository: Repository, force?: boolean): Promise<void> {
		if (!this.branchName) {
			return;
		}
		await repository.deleteBranch(this.branchName, force);
	}
}

class MergeItem implements QuickPickItem {

	get label(): string { return this.ref.name || ''; }
	get description(): string { return this.ref.name || ''; }

	constructor(protected ref: Ref) { }

	async run(repository: Repository): Promise<void> {
		await repository.merge(this.ref.name! || this.ref.commit!);
	}
}

class CreateBranchItem implements QuickPickItem {

	constructor(private cc: CommandCenter) { }

	get label(): string { return localize('create branch', '$(plus) Create new branch'); }
	get description(): string { return ''; }

	async run(repository: Repository): Promise<void> {
		await this.cc.branch(repository);
	}
}

interface CommandOptions {
	repository?: boolean;
	diff?: boolean;
}

interface Command {
	commandId: string;
	key: string;
	method: Function;
	options: CommandOptions;
}

const Commands: Command[] = [];

function command(commandId: string, options: CommandOptions = {}): Function {
	return (target: any, key: string, descriptor: any) => {
		if (!(typeof descriptor.value === 'function')) {
			throw new Error('not supported');
		}

		Commands.push({ commandId, key, method: descriptor.value, options });
	};
}

const ImageMimetypes = [
	'image/png',
	'image/gif',
	'image/jpeg',
	'image/webp',
	'image/tiff',
	'image/bmp'
];

async function categorizeResourceByResolution(resources: Resource[]): Promise<{ merge: Resource[], resolved: Resource[], unresolved: Resource[] }> {
	const selection = resources.filter(s => s instanceof Resource) as Resource[];
	const merge = selection.filter(s => s.resourceGroupType === ResourceGroupType.Merge);
	const isBothAddedOrModified = (s: Resource) => s.type === Status.BOTH_MODIFIED || s.type === Status.BOTH_ADDED;
	const possibleUnresolved = merge.filter(isBothAddedOrModified);
	const promises = possibleUnresolved.map(s => grep(s.resourceUri.fsPath, /^<{7}|^={7}|^>{7}/));
	const unresolvedBothModified = await Promise.all<boolean>(promises);
	const resolved = possibleUnresolved.filter((s, i) => !unresolvedBothModified[i]);
	const unresolved = [
		...merge.filter(s => !isBothAddedOrModified(s)),
		...possibleUnresolved.filter((s, i) => unresolvedBothModified[i])
	];

	return { merge, resolved, unresolved };
}

export class CommandCenter {

	private disposables: Disposable[];

	constructor(
		private git: Git,
		private model: Model,
		private outputChannel: OutputChannel,
		private telemetryReporter: TelemetryReporter
	) {
		this.disposables = Commands.map(({ commandId, key, method, options }) => {
			const command = this.createCommand(commandId, key, method, options);

			if (options.diff) {
				return commands.registerDiffInformationCommand(commandId, command);
			} else {
				return commands.registerCommand(commandId, command);
			}
		});
	}

	@command('git.refresh', { repository: true })
	async refresh(repository: Repository): Promise<void> {
		await repository.status();
	}

	@command('git.openResource')
	async openResource(resource: Resource): Promise<void> {
		await this._openResource(resource, undefined, true, false);
	}

	private async _openResource(resource: Resource, preview?: boolean, preserveFocus?: boolean, preserveSelection?: boolean): Promise<void> {
		let stat: Stats | undefined;

		try {
			stat = await new Promise<Stats>((c, e) => lstat(resource.resourceUri.fsPath, (err, stat) => err ? e(err) : c(stat)));
		} catch (err) {
			// noop
		}

		let left: Uri | undefined;
		let right: Uri | undefined;

		if (stat && stat.isDirectory()) {
			const repository = this.model.getRepositoryForSubmodule(resource.resourceUri);

			if (repository) {
				right = toGitUri(resource.resourceUri, resource.resourceGroupType === ResourceGroupType.Index ? 'index' : 'wt', { submoduleOf: repository.root });
			}
		} else {
			left = await this.getLeftResource(resource);
			right = await this.getRightResource(resource);
		}

		const title = this.getTitle(resource);

		if (!right) {
			// TODO
			console.error('oh no');
			return;
		}

		const opts: TextDocumentShowOptions = {
			preserveFocus,
			preview,
			viewColumn: ViewColumn.Active
		};

		const activeTextEditor = window.activeTextEditor;

		// Check if active text editor has same path as other editor. we cannot compare via
		// URI.toString() here because the schemas can be different. Instead we just go by path.
		if (preserveSelection && activeTextEditor && activeTextEditor.document.uri.path === right.path) {
			opts.selection = activeTextEditor.selection;
		}

		if (!left) {
			await commands.executeCommand<void>('vscode.open', right, opts);
		} else {
			await commands.executeCommand<void>('vscode.diff', left, right, title, opts);
		}
	}

	private async getURI(uri: Uri, ref: string): Promise<Uri | undefined> {
		const repository = this.model.getRepository(uri);

		if (!repository) {
			return toGitUri(uri, ref);
		}

		try {
			let gitRef = ref;

			if (gitRef === '~') {
				const uriString = uri.toString();
				const [indexStatus] = repository.indexGroup.resourceStates.filter(r => r.resourceUri.toString() === uriString);
				gitRef = indexStatus ? '' : 'HEAD';
			}

			const { size, object } = await repository.lstree(gitRef, uri.fsPath);
			const { mimetype } = await repository.detectObjectType(object);

			if (mimetype === 'text/plain') {
				return toGitUri(uri, ref);
			}

			if (size > 1000000) { // 1 MB
				return Uri.parse(`data:;label:${path.basename(uri.fsPath)};description:${gitRef},`);
			}

			if (ImageMimetypes.indexOf(mimetype) > -1) {
				const contents = await repository.buffer(gitRef, uri.fsPath);
				return Uri.parse(`data:${mimetype};label:${path.basename(uri.fsPath)};description:${gitRef};size:${size};base64,${contents.toString('base64')}`);
			}

			return Uri.parse(`data:;label:${path.basename(uri.fsPath)};description:${gitRef},`);

		} catch (err) {
			return toGitUri(uri, ref);
		}
	}

	private async getLeftResource(resource: Resource): Promise<Uri | undefined> {
		switch (resource.type) {
			case Status.INDEX_MODIFIED:
			case Status.INDEX_RENAMED:
				return this.getURI(resource.original, 'HEAD');

			case Status.MODIFIED:
				return this.getURI(resource.resourceUri, '~');

			case Status.DELETED_BY_THEM:
				return this.getURI(resource.resourceUri, '');
		}
	}

	private async getRightResource(resource: Resource): Promise<Uri | undefined> {
		switch (resource.type) {
			case Status.INDEX_MODIFIED:
			case Status.INDEX_ADDED:
			case Status.INDEX_COPIED:
			case Status.INDEX_RENAMED:
				return this.getURI(resource.resourceUri, '');

			case Status.INDEX_DELETED:
			case Status.DELETED_BY_THEM:
			case Status.DELETED:
				return this.getURI(resource.resourceUri, 'HEAD');

			case Status.MODIFIED:
			case Status.UNTRACKED:
			case Status.IGNORED:
				const repository = this.model.getRepository(resource.resourceUri);

				if (!repository) {
					return;
				}

				const uriString = resource.resourceUri.toString();
				const [indexStatus] = repository.indexGroup.resourceStates.filter(r => r.resourceUri.toString() === uriString);

				if (indexStatus && indexStatus.renameResourceUri) {
					return indexStatus.renameResourceUri;
				}

				return resource.resourceUri;

			case Status.BOTH_ADDED:
			case Status.BOTH_MODIFIED:
				return resource.resourceUri;
		}
	}

	private getTitle(resource: Resource): string {
		const basename = path.basename(resource.resourceUri.fsPath);

		switch (resource.type) {
			case Status.INDEX_MODIFIED:
			case Status.INDEX_RENAMED:
			case Status.DELETED_BY_THEM:
				return `${basename} (Index)`;

			case Status.MODIFIED:
			case Status.BOTH_ADDED:
			case Status.BOTH_MODIFIED:
				return `${basename} (Working Tree)`;
		}

		return '';
	}

	@command('git.clone')
	async clone(url?: string): Promise<void> {
		if (!url) {
			url = await window.showInputBox({
				prompt: localize('repourl', "Repository URL"),
				ignoreFocusOut: true
			});
		}

		if (!url) {
			/* __GDPR__
				"clone" : {
					"outcome" : { "classification": "SystemMetaData", "purpose": "FeatureInsight" }
				}
			*/
			this.telemetryReporter.sendTelemetryEvent('clone', { outcome: 'no_URL' });
			return;
		}

		const config = workspace.getConfiguration('git');
		let defaultCloneDirectory = config.get<string>('defaultCloneDirectory') || os.homedir();
		defaultCloneDirectory = defaultCloneDirectory.replace(/^~/, os.homedir());

		const uris = await window.showOpenDialog({
			canSelectFiles: false,
			canSelectFolders: true,
			canSelectMany: false,
			defaultUri: Uri.file(defaultCloneDirectory),
			openLabel: localize('selectFolder', "Select Repository Location")
		});

		if (!uris || uris.length === 0) {
			/* __GDPR__
				"clone" : {
					"outcome" : { "classification": "SystemMetaData", "purpose": "FeatureInsight" }
				}
			*/
			this.telemetryReporter.sendTelemetryEvent('clone', { outcome: 'no_directory' });
			return;
		}

		const uri = uris[0];
		const parentPath = uri.fsPath;

		try {
			const opts = {
				location: ProgressLocation.Notification,
				title: localize('cloning', "Cloning git repository '{0}'...", url),
				cancellable: true
			};

			const repositoryPath = await window.withProgress(
				opts,
				(_, token) => this.git.clone(url!, parentPath, token)
			);

			const choices = [];
			let message = localize('proposeopen', "Would you like to open the cloned repository?");
			const open = localize('openrepo', "Open Repository");
			choices.push(open);

			const addToWorkspace = localize('add', "Add to Workspace");
			if (workspace.workspaceFolders) {
				message = localize('proposeopen2', "Would you like to open the cloned repository, or add it to the current workspace?");
				choices.push(addToWorkspace);
			}

			const result = await window.showInformationMessage(message, ...choices);

			const openFolder = result === open;
			/* __GDPR__
				"clone" : {
					"outcome" : { "classification": "SystemMetaData", "purpose": "FeatureInsight" },
					"openFolder": { "classification": "SystemMetaData", "purpose": "PerformanceAndHealth", "isMeasurement": true }
				}
			*/
			this.telemetryReporter.sendTelemetryEvent('clone', { outcome: 'success' }, { openFolder: openFolder ? 1 : 0 });

			const uri = Uri.file(repositoryPath);

			if (openFolder) {
				commands.executeCommand('vscode.openFolder', uri);
			} else if (result === addToWorkspace) {
				workspace.updateWorkspaceFolders(workspace.workspaceFolders!.length, 0, { uri });
			}
		} catch (err) {
			if (/already exists and is not an empty directory/.test(err && err.stderr || '')) {
				/* __GDPR__
					"clone" : {
						"outcome" : { "classification": "SystemMetaData", "purpose": "FeatureInsight" }
					}
				*/
				this.telemetryReporter.sendTelemetryEvent('clone', { outcome: 'directory_not_empty' });
			} else if (/Cancelled/i.test(err && (err.message || err.stderr || ''))) {
				return;
			} else {
				/* __GDPR__
					"clone" : {
						"outcome" : { "classification": "SystemMetaData", "purpose": "FeatureInsight" }
					}
				*/
				this.telemetryReporter.sendTelemetryEvent('clone', { outcome: 'error' });
			}

			throw err;
		}
	}

	@command('git.init')
	async init(): Promise<void> {
		let path: string | undefined;

		if (workspace.workspaceFolders && workspace.workspaceFolders.length > 1) {
			const placeHolder = localize('init', "Pick workspace folder to initialize git repo in");
			const items = workspace.workspaceFolders.map(folder => ({ label: folder.name, description: folder.uri.fsPath, folder }));
			const item = await window.showQuickPick(items, { placeHolder, ignoreFocusOut: true });

			if (!item) {
				return;
			}

			path = item.folder.uri.fsPath;
		}

		if (!path) {
			const homeUri = Uri.file(os.homedir());
			const defaultUri = workspace.workspaceFolders && workspace.workspaceFolders.length > 0
				? Uri.file(workspace.workspaceFolders[0].uri.fsPath)
				: homeUri;

			const result = await window.showOpenDialog({
				canSelectFiles: false,
				canSelectFolders: true,
				canSelectMany: false,
				defaultUri,
				openLabel: localize('init repo', "Initialize Repository")
			});

			if (!result || result.length === 0) {
				return;
			}

			const uri = result[0];

			if (homeUri.toString().startsWith(uri.toString())) {
				const yes = localize('create repo', "Initialize Repository");
				const answer = await window.showWarningMessage(localize('are you sure', "This will create a Git repository in '{0}'. Are you sure you want to continue?", uri.fsPath), yes);

				if (answer !== yes) {
					return;
				}
			}

			path = uri.fsPath;
		}

		await this.git.init(path);
		await this.model.tryOpenRepository(path);
	}

	@command('git.close', { repository: true })
	async close(repository: Repository): Promise<void> {
		this.model.close(repository);
	}

	@command('git.openFile')
	async openFile(arg?: Resource | Uri, ...resourceStates: SourceControlResourceState[]): Promise<void> {
		const preserveFocus = arg instanceof Resource;

		let uris: Uri[] | undefined;

		if (arg instanceof Uri) {
			if (arg.scheme === 'git') {
				uris = [Uri.file(fromGitUri(arg).path)];
			} else if (arg.scheme === 'file') {
				uris = [arg];
			}
		} else {
			let resource = arg;

			if (!(resource instanceof Resource)) {
				// can happen when called from a keybinding
				resource = this.getSCMResource();
			}

			if (resource) {
				const resources = ([resource, ...resourceStates] as Resource[])
					.filter(r => r.type !== Status.DELETED && r.type !== Status.INDEX_DELETED);

				uris = resources.map(r => r.resourceUri);
			}
		}

		if (!uris) {
			return;
		}

		const preview = uris.length === 1 ? true : false;
		const activeTextEditor = window.activeTextEditor;
		for (const uri of uris) {
			const opts: TextDocumentShowOptions = {
				preserveFocus,
				preview,
				viewColumn: ViewColumn.Active
			};

			// Check if active text editor has same path as other editor. we cannot compare via
			// URI.toString() here because the schemas can be different. Instead we just go by path.
			if (activeTextEditor && activeTextEditor.document.uri.path === uri.path) {
				opts.selection = activeTextEditor.selection;
			}

			await commands.executeCommand<void>('vscode.open', uri, opts);
		}
	}

	@command('git.openFile2')
	async openFile2(arg?: Resource | Uri, ...resourceStates: SourceControlResourceState[]): Promise<void> {
		this.openFile(arg, ...resourceStates);
	}

	@command('git.openHEADFile')
	async openHEADFile(arg?: Resource | Uri): Promise<void> {
		let resource: Resource | undefined = undefined;

		if (arg instanceof Resource) {
			resource = arg;
		} else if (arg instanceof Uri) {
			resource = this.getSCMResource(arg);
		} else {
			resource = this.getSCMResource();
		}

		if (!resource) {
			return;
		}

		const HEAD = await this.getLeftResource(resource);

		if (!HEAD) {
			window.showWarningMessage(localize('HEAD not available', "HEAD version of '{0}' is not available.", path.basename(resource.resourceUri.fsPath)));
			return;
		}

		return await commands.executeCommand<void>('vscode.open', HEAD);
	}

	@command('git.openChange')
	async openChange(arg?: Resource | Uri, ...resourceStates: SourceControlResourceState[]): Promise<void> {
		const preserveFocus = arg instanceof Resource;
		const preserveSelection = arg instanceof Uri || !arg;
		let resources: Resource[] | undefined = undefined;

		if (arg instanceof Uri) {
			const resource = this.getSCMResource(arg);
			if (resource !== undefined) {
				resources = [resource];
			}
		} else {
			let resource: Resource | undefined = undefined;

			if (arg instanceof Resource) {
				resource = arg;
			} else {
				resource = this.getSCMResource();
			}

			if (resource) {
				resources = [...resourceStates as Resource[], resource];
			}
		}

		if (!resources) {
			return;
		}

		const preview = resources.length === 1 ? undefined : false;
		for (const resource of resources) {
			await this._openResource(resource, preview, preserveFocus, preserveSelection);
		}
	}

	@command('git.stage')
	async stage(...resourceStates: SourceControlResourceState[]): Promise<void> {
		this.outputChannel.appendLine(`git.stage ${resourceStates.length}`);

		resourceStates = resourceStates.filter(s => !!s);

		if (resourceStates.length === 0 || (resourceStates[0] && !(resourceStates[0].resourceUri instanceof Uri))) {
			const resource = this.getSCMResource();

			this.outputChannel.appendLine(`git.stage.getSCMResource ${resource ? resource.resourceUri.toString() : null}`);

			if (!resource) {
				return;
			}

			resourceStates = [resource];
		}

		const selection = resourceStates.filter(s => s instanceof Resource) as Resource[];
		const { resolved, unresolved } = await categorizeResourceByResolution(selection);

		if (unresolved.length > 0) {
			const message = unresolved.length > 1
				? localize('confirm stage files with merge conflicts', "Are you sure you want to stage {0} files with merge conflicts?", unresolved.length)
				: localize('confirm stage file with merge conflicts', "Are you sure you want to stage {0} with merge conflicts?", path.basename(unresolved[0].resourceUri.fsPath));

			const yes = localize('yes', "Yes");
			const pick = await window.showWarningMessage(message, { modal: true }, yes);

			if (pick !== yes) {
				return;
			}
		}

		const workingTree = selection.filter(s => s.resourceGroupType === ResourceGroupType.WorkingTree);
		const scmResources = [...workingTree, ...resolved, ...unresolved];

		this.outputChannel.appendLine(`git.stage.scmResources ${scmResources.length}`);
		if (!scmResources.length) {
			return;
		}

		const resources = scmResources.map(r => r.resourceUri);
		await this.runByRepository(resources, async (repository, resources) => repository.add(resources));
	}

	@command('git.stageAll', { repository: true })
	async stageAll(repository: Repository): Promise<void> {
		const resources = repository.mergeGroup.resourceStates.filter(s => s instanceof Resource) as Resource[];
		const { merge, unresolved } = await categorizeResourceByResolution(resources);

		if (unresolved.length > 0) {
			const message = unresolved.length > 1
				? localize('confirm stage files with merge conflicts', "Are you sure you want to stage {0} files with merge conflicts?", merge.length)
				: localize('confirm stage file with merge conflicts', "Are you sure you want to stage {0} with merge conflicts?", path.basename(merge[0].resourceUri.fsPath));

			const yes = localize('yes', "Yes");
			const pick = await window.showWarningMessage(message, { modal: true }, yes);

			if (pick !== yes) {
				return;
			}
		}

		await repository.add([]);
	}

	@command('git.stageChange')
	async stageChange(uri: Uri, changes: LineChange[], index: number): Promise<void> {
		const textEditor = window.visibleTextEditors.filter(e => e.document.uri.toString() === uri.toString())[0];

		if (!textEditor) {
			return;
		}

		await this._stageChanges(textEditor, [changes[index]]);
	}

	@command('git.stageSelectedRanges', { diff: true })
	async stageSelectedChanges(changes: LineChange[]): Promise<void> {
		const textEditor = window.activeTextEditor;

		if (!textEditor) {
			return;
		}

		const modifiedDocument = textEditor.document;
		const selectedLines = toLineRanges(textEditor.selections, modifiedDocument);
		const selectedChanges = changes
			.map(diff => selectedLines.reduce<LineChange | null>((result, range) => result || intersectDiffWithRange(modifiedDocument, diff, range), null))
			.filter(d => !!d) as LineChange[];

		if (!selectedChanges.length) {
			return;
		}

		await this._stageChanges(textEditor, selectedChanges);
	}

	private async _stageChanges(textEditor: TextEditor, changes: LineChange[]): Promise<void> {
		const modifiedDocument = textEditor.document;
		const modifiedUri = modifiedDocument.uri;

		if (modifiedUri.scheme !== 'file') {
			return;
		}

		const originalUri = toGitUri(modifiedUri, '~');
		const originalDocument = await workspace.openTextDocument(originalUri);
		const result = applyLineChanges(originalDocument, modifiedDocument, changes);

		await this.runByRepository(modifiedUri, async (repository, resource) => await repository.stage(resource, result));
	}

	@command('git.revertChange')
	async revertChange(uri: Uri, changes: LineChange[], index: number): Promise<void> {
		const textEditor = window.visibleTextEditors.filter(e => e.document.uri.toString() === uri.toString())[0];

		if (!textEditor) {
			return;
		}

		await this._revertChanges(textEditor, [...changes.slice(0, index), ...changes.slice(index + 1)]);
	}

	@command('git.revertSelectedRanges', { diff: true })
	async revertSelectedRanges(changes: LineChange[]): Promise<void> {
		const textEditor = window.activeTextEditor;

		if (!textEditor) {
			return;
		}

		const modifiedDocument = textEditor.document;
		const selections = textEditor.selections;
		const selectedChanges = changes.filter(change => {
			const modifiedRange = getModifiedRange(modifiedDocument, change);
			return selections.every(selection => !selection.intersection(modifiedRange));
		});

		if (selectedChanges.length === changes.length) {
			return;
		}

		await this._revertChanges(textEditor, selectedChanges);
	}

	private async _revertChanges(textEditor: TextEditor, changes: LineChange[]): Promise<void> {
		const modifiedDocument = textEditor.document;
		const modifiedUri = modifiedDocument.uri;

		if (modifiedUri.scheme !== 'file') {
			return;
		}

		const originalUri = toGitUri(modifiedUri, '~');
		const originalDocument = await workspace.openTextDocument(originalUri);
<<<<<<< HEAD
=======
		const basename = path.basename(modifiedUri.fsPath);
		const message = localize('confirm revert', "Are you sure you want to revert the selected changes in {0}?", basename);
		const yes = localize('revert', "Revert Changes");
		const pick = await window.showWarningMessage(message, { modal: true }, yes);

		if (pick !== yes) {
			return;
		}

		const selectionsBeforeRevert = textEditor.selections;
		const visibleRangesBeforeRevert = textEditor.visibleRanges;
>>>>>>> a8803b45
		const result = applyLineChanges(originalDocument, modifiedDocument, changes);
		const edit = new WorkspaceEdit();
		edit.replace(modifiedUri, new Range(new Position(0, 0), modifiedDocument.lineAt(modifiedDocument.lineCount - 1).range.end), result);
		workspace.applyEdit(edit);
		textEditor.selections = selectionsBeforeRevert;
		textEditor.revealRange(visibleRangesBeforeRevert[0]);
		await modifiedDocument.save();
	}

	@command('git.unstage')
	async unstage(...resourceStates: SourceControlResourceState[]): Promise<void> {
		resourceStates = resourceStates.filter(s => !!s);

		if (resourceStates.length === 0 || (resourceStates[0] && !(resourceStates[0].resourceUri instanceof Uri))) {
			const resource = this.getSCMResource();

			if (!resource) {
				return;
			}

			resourceStates = [resource];
		}

		const scmResources = resourceStates
			.filter(s => s instanceof Resource && s.resourceGroupType === ResourceGroupType.Index) as Resource[];

		if (!scmResources.length) {
			return;
		}

		const resources = scmResources.map(r => r.resourceUri);
		await this.runByRepository(resources, async (repository, resources) => repository.revert(resources));
	}

	@command('git.unstageAll', { repository: true })
	async unstageAll(repository: Repository): Promise<void> {
		await repository.revert([]);
	}

	@command('git.unstageSelectedRanges', { diff: true })
	async unstageSelectedRanges(diffs: LineChange[]): Promise<void> {
		const textEditor = window.activeTextEditor;

		if (!textEditor) {
			return;
		}

		const modifiedDocument = textEditor.document;
		const modifiedUri = modifiedDocument.uri;

		if (modifiedUri.scheme !== 'git') {
			return;
		}

		const { ref } = fromGitUri(modifiedUri);

		if (ref !== '') {
			return;
		}

		const originalUri = toGitUri(modifiedUri, 'HEAD');
		const originalDocument = await workspace.openTextDocument(originalUri);
		const selectedLines = toLineRanges(textEditor.selections, modifiedDocument);
		const selectedDiffs = diffs
			.map(diff => selectedLines.reduce<LineChange | null>((result, range) => result || intersectDiffWithRange(modifiedDocument, diff, range), null))
			.filter(d => !!d) as LineChange[];

		if (!selectedDiffs.length) {
			return;
		}

		const invertedDiffs = selectedDiffs.map(invertLineChange);
		const result = applyLineChanges(modifiedDocument, originalDocument, invertedDiffs);

		await this.runByRepository(modifiedUri, async (repository, resource) => await repository.stage(resource, result));
	}

	@command('git.clean')
	async clean(...resourceStates: SourceControlResourceState[]): Promise<void> {
		resourceStates = resourceStates.filter(s => !!s);

		if (resourceStates.length === 0 || (resourceStates[0] && !(resourceStates[0].resourceUri instanceof Uri))) {
			const resource = this.getSCMResource();

			if (!resource) {
				return;
			}

			resourceStates = [resource];
		}

		const scmResources = resourceStates
			.filter(s => s instanceof Resource && s.resourceGroupType === ResourceGroupType.WorkingTree) as Resource[];

		if (!scmResources.length) {
			return;
		}

		const untrackedCount = scmResources.reduce((s, r) => s + (r.type === Status.UNTRACKED ? 1 : 0), 0);
		let message: string;
		let yes = localize('discard', "Discard Changes");

		if (scmResources.length === 1) {
			if (untrackedCount > 0) {
				message = localize('confirm delete', "Are you sure you want to DELETE {0}?", path.basename(scmResources[0].resourceUri.fsPath));
				yes = localize('delete file', "Delete file");
			} else {
				message = localize('confirm discard', "Are you sure you want to discard changes in {0}?", path.basename(scmResources[0].resourceUri.fsPath));
			}
		} else {
			message = localize('confirm discard multiple', "Are you sure you want to discard changes in {0} files?", scmResources.length);

			if (untrackedCount > 0) {
				message = `${message}\n\n${localize('warn untracked', "This will DELETE {0} untracked files!", untrackedCount)}`;
			}
		}

		const pick = await window.showWarningMessage(message, { modal: true }, yes);

		if (pick !== yes) {
			return;
		}

		const resources = scmResources.map(r => r.resourceUri);
		await this.runByRepository(resources, async (repository, resources) => repository.clean(resources));
	}

	@command('git.cleanAll', { repository: true })
	async cleanAll(repository: Repository): Promise<void> {
		let resources = repository.workingTreeGroup.resourceStates;

		if (resources.length === 0) {
			return;
		}

		const trackedResources = resources.filter(r => r.type !== Status.UNTRACKED && r.type !== Status.IGNORED);
		const untrackedResources = resources.filter(r => r.type === Status.UNTRACKED || r.type === Status.IGNORED);

		if (untrackedResources.length === 0) {
			const message = resources.length === 1
				? localize('confirm discard all single', "Are you sure you want to discard changes in {0}?", path.basename(resources[0].resourceUri.fsPath))
				: localize('confirm discard all', "Are you sure you want to discard ALL changes in {0} files?\nThis is IRREVERSIBLE!\nYour current working set will be FOREVER LOST.", resources.length);
			const yes = resources.length === 1
				? localize('discardAll multiple', "Discard 1 File")
				: localize('discardAll', "Discard All {0} Files", resources.length);
			const pick = await window.showWarningMessage(message, { modal: true }, yes);

			if (pick !== yes) {
				return;
			}

			await repository.clean(resources.map(r => r.resourceUri));
			return;
		} else if (resources.length === 1) {
			const message = localize('confirm delete', "Are you sure you want to DELETE {0}?", path.basename(resources[0].resourceUri.fsPath));
			const yes = localize('delete file', "Delete file");
			const pick = await window.showWarningMessage(message, { modal: true }, yes);

			if (pick !== yes) {
				return;
			}

			await repository.clean(resources.map(r => r.resourceUri));
		} else if (trackedResources.length === 0) {
			const message = localize('confirm delete multiple', "Are you sure you want to DELETE {0} files?", resources.length);
			const yes = localize('delete files', "Delete Files");
			const pick = await window.showWarningMessage(message, { modal: true }, yes);

			if (pick !== yes) {
				return;
			}

			await repository.clean(resources.map(r => r.resourceUri));

		} else { // resources.length > 1 && untrackedResources.length > 0 && trackedResources.length > 0
			const untrackedMessage = untrackedResources.length === 1
				? localize('there are untracked files single', "The following untracked file will be DELETED FROM DISK if discarded: {0}.", path.basename(untrackedResources[0].resourceUri.fsPath))
				: localize('there are untracked files', "There are {0} untracked files which will be DELETED FROM DISK if discarded.", untrackedResources.length);

			const message = localize('confirm discard all 2', "{0}\n\nThis is IRREVERSIBLE, your current working set will be FOREVER LOST.", untrackedMessage, resources.length);

			const yesTracked = trackedResources.length === 1
				? localize('yes discard tracked', "Discard 1 Tracked File", trackedResources.length)
				: localize('yes discard tracked multiple', "Discard {0} Tracked Files", trackedResources.length);

			const yesAll = localize('discardAll', "Discard All {0} Files", resources.length);
			const pick = await window.showWarningMessage(message, { modal: true }, yesTracked, yesAll);

			if (pick === yesTracked) {
				resources = trackedResources;
			} else if (pick !== yesAll) {
				return;
			}

			await repository.clean(resources.map(r => r.resourceUri));
		}
	}

	private async smartCommit(
		repository: Repository,
		getCommitMessage: () => Promise<string | undefined>,
		opts?: CommitOptions
	): Promise<boolean> {
		const config = workspace.getConfiguration('git');
		const promptToSaveFilesBeforeCommit = config.get<boolean>('promptToSaveFilesBeforeCommit') === true;

		if (promptToSaveFilesBeforeCommit) {
			const unsavedTextDocuments = workspace.textDocuments
				.filter(d => !d.isUntitled && d.isDirty && isDescendant(repository.root, d.uri.fsPath));

			if (unsavedTextDocuments.length > 0) {
				const message = unsavedTextDocuments.length === 1
					? localize('unsaved files single', "The following file is unsaved: {0}.\n\nWould you like to save it before comitting?", path.basename(unsavedTextDocuments[0].uri.fsPath))
					: localize('unsaved files', "There are {0} unsaved files.\n\nWould you like to save them before comitting?", unsavedTextDocuments.length);
				const saveAndCommit = localize('save and commit', "Save All & Commit");
				const commit = localize('commit', "Commit Anyway");
				const pick = await window.showWarningMessage(message, { modal: true }, saveAndCommit, commit);

				if (pick === saveAndCommit) {
					await Promise.all(unsavedTextDocuments.map(d => d.save()));
					await repository.status();
				} else if (pick !== commit) {
					return false; // do not commit on cancel
				}
			}
		}

		const enableSmartCommit = config.get<boolean>('enableSmartCommit') === true;
		const enableCommitSigning = config.get<boolean>('enableCommitSigning') === true;
		const noStagedChanges = repository.indexGroup.resourceStates.length === 0;
		const noUnstagedChanges = repository.workingTreeGroup.resourceStates.length === 0;

		// no changes, and the user has not configured to commit all in this case
		if (!noUnstagedChanges && noStagedChanges && !enableSmartCommit) {

			// prompt the user if we want to commit all or not
			const message = localize('no staged changes', "There are no staged changes to commit.\n\nWould you like to automatically stage all your changes and commit them directly?");
			const yes = localize('yes', "Yes");
			const always = localize('always', "Always");
			const pick = await window.showWarningMessage(message, { modal: true }, yes, always);

			if (pick === always) {
				config.update('enableSmartCommit', true, true);
			} else if (pick !== yes) {
				return false; // do not commit on cancel
			}
		}

		if (!opts) {
			opts = { all: noStagedChanges };
		} else if (!opts.all && noStagedChanges) {
			opts = { ...opts, all: true };
		}

		// enable signing of commits if configurated
		opts.signCommit = enableCommitSigning;

		if (
			// no changes
			(noStagedChanges && noUnstagedChanges)
			// or no staged changes and not `all`
			|| (!opts.all && noStagedChanges)
		) {
			window.showInformationMessage(localize('no changes', "There are no changes to commit."));
			return false;
		}

		const message = await getCommitMessage();

		if (!message) {
			return false;
		}

		await repository.commit(message, opts);

		return true;
	}

	private async commitWithAnyInput(repository: Repository, opts?: CommitOptions): Promise<void> {
		const message = repository.inputBox.value;
		const getCommitMessage = async () => {
			if (message) {
				return message;
			}

			let value: string | undefined = undefined;

			if (opts && opts.amend && repository.HEAD && repository.HEAD.commit) {
				value = (await repository.getCommit(repository.HEAD.commit)).message;
			}

			return await window.showInputBox({
				value,
				placeHolder: localize('commit message', "Commit message"),
				prompt: localize('provide commit message', "Please provide a commit message"),
				ignoreFocusOut: true
			});
		};

		const didCommit = await this.smartCommit(repository, getCommitMessage, opts);

		if (message && didCommit) {
			repository.inputBox.value = await repository.getCommitTemplate();
		}
	}

	@command('git.commit', { repository: true })
	async commit(repository: Repository): Promise<void> {
		await this.commitWithAnyInput(repository);
	}

	@command('git.commitWithInput', { repository: true })
	async commitWithInput(repository: Repository): Promise<void> {
		if (!repository.inputBox.value) {
			return;
		}

		const didCommit = await this.smartCommit(repository, async () => repository.inputBox.value);

		if (didCommit) {
			repository.inputBox.value = await repository.getCommitTemplate();
		}
	}

	@command('git.commitStaged', { repository: true })
	async commitStaged(repository: Repository): Promise<void> {
		await this.commitWithAnyInput(repository, { all: false });
	}

	@command('git.commitStagedSigned', { repository: true })
	async commitStagedSigned(repository: Repository): Promise<void> {
		await this.commitWithAnyInput(repository, { all: false, signoff: true });
	}

	@command('git.commitStagedAmend', { repository: true })
	async commitStagedAmend(repository: Repository): Promise<void> {
		await this.commitWithAnyInput(repository, { all: false, amend: true });
	}

	@command('git.commitAll', { repository: true })
	async commitAll(repository: Repository): Promise<void> {
		await this.commitWithAnyInput(repository, { all: true });
	}

	@command('git.commitAllSigned', { repository: true })
	async commitAllSigned(repository: Repository): Promise<void> {
		await this.commitWithAnyInput(repository, { all: true, signoff: true });
	}

	@command('git.commitAllAmend', { repository: true })
	async commitAllAmend(repository: Repository): Promise<void> {
		await this.commitWithAnyInput(repository, { all: true, amend: true });
	}

	@command('git.undoCommit', { repository: true })
	async undoCommit(repository: Repository): Promise<void> {
		const HEAD = repository.HEAD;

		if (!HEAD || !HEAD.commit) {
			return;
		}

		const commit = await repository.getCommit('HEAD');
		await repository.reset('HEAD~');
		repository.inputBox.value = commit.message;
	}

	@command('git.checkout', { repository: true })
	async checkout(repository: Repository, treeish: string): Promise<void> {
		if (typeof treeish === 'string') {
			return await repository.checkout(treeish);
		}

		const config = workspace.getConfiguration('git');
		const checkoutType = config.get<string>('checkoutType') || 'all';
		const includeTags = checkoutType === 'all' || checkoutType === 'tags';
		const includeRemotes = checkoutType === 'all' || checkoutType === 'remote';

		const createBranch = new CreateBranchItem(this);

		const heads = repository.refs.filter(ref => ref.type === RefType.Head)
			.map(ref => new CheckoutItem(ref));

		const tags = (includeTags ? repository.refs.filter(ref => ref.type === RefType.Tag) : [])
			.map(ref => new CheckoutTagItem(ref));

		const remoteHeads = (includeRemotes ? repository.refs.filter(ref => ref.type === RefType.RemoteHead) : [])
			.map(ref => new CheckoutRemoteHeadItem(ref));

		const picks = [createBranch, ...heads, ...tags, ...remoteHeads];
		const placeHolder = localize('select a ref to checkout', 'Select a ref to checkout');
		const choice = await window.showQuickPick(picks, { placeHolder });

		if (!choice) {
			return;
		}

		await choice.run(repository);
	}

	@command('git.branch', { repository: true })
	async branch(repository: Repository): Promise<void> {
		const result = await window.showInputBox({
			placeHolder: localize('branch name', "Branch name"),
			prompt: localize('provide branch name', "Please provide a branch name"),
			ignoreFocusOut: true
		});

		if (!result) {
			return;
		}

		const name = result.replace(/^\.|\/\.|\.\.|~|\^|:|\/$|\.lock$|\.lock\/|\\|\*|\s|^\s*$|\.$/g, '-');
		await repository.branch(name);
	}

	@command('git.deleteBranch', { repository: true })
	async deleteBranch(repository: Repository, name: string, force?: boolean): Promise<void> {
		let run: (force?: boolean) => Promise<void>;
		if (typeof name === 'string') {
			run = force => repository.deleteBranch(name, force);
		} else {
			const currentHead = repository.HEAD && repository.HEAD.name;
			const heads = repository.refs.filter(ref => ref.type === RefType.Head && ref.name !== currentHead)
				.map(ref => new BranchDeleteItem(ref));

			const placeHolder = localize('select branch to delete', 'Select a branch to delete');
			const choice = await window.showQuickPick<BranchDeleteItem>(heads, { placeHolder });

			if (!choice || !choice.branchName) {
				return;
			}
			name = choice.branchName;
			run = force => choice.run(repository, force);
		}

		try {
			await run(force);
		} catch (err) {
			if (err.gitErrorCode !== GitErrorCodes.BranchNotFullyMerged) {
				throw err;
			}

			const message = localize('confirm force delete branch', "The branch '{0}' is not fully merged. Delete anyway?", name);
			const yes = localize('delete branch', "Delete Branch");
			const pick = await window.showWarningMessage(message, { modal: true }, yes);

			if (pick === yes) {
				await run(true);
			}
		}
	}

	@command('git.renameBranch', { repository: true })
	async renameBranch(repository: Repository): Promise<void> {
		const placeHolder = localize('provide branch name', "Please provide a branch name");
		const name = await window.showInputBox({ placeHolder });

		if (!name || name.trim().length === 0) {
			return;
		}

		try {
			await repository.renameBranch(name);
		} catch (err) {
			switch (err.gitErrorCode) {
				case GitErrorCodes.InvalidBranchName:
					window.showErrorMessage(localize('invalid branch name', 'Invalid branch name'));
					return;
				case GitErrorCodes.BranchAlreadyExists:
					window.showErrorMessage(localize('branch already exists', "A branch named '{0}' already exists", name));
					return;
				default:
					throw err;
			}
		}
	}

	@command('git.merge', { repository: true })
	async merge(repository: Repository): Promise<void> {
		const config = workspace.getConfiguration('git');
		const checkoutType = config.get<string>('checkoutType') || 'all';
		const includeRemotes = checkoutType === 'all' || checkoutType === 'remote';

		const heads = repository.refs.filter(ref => ref.type === RefType.Head)
			.filter(ref => ref.name || ref.commit)
			.map(ref => new MergeItem(ref as Branch));

		const remoteHeads = (includeRemotes ? repository.refs.filter(ref => ref.type === RefType.RemoteHead) : [])
			.filter(ref => ref.name || ref.commit)
			.map(ref => new MergeItem(ref as Branch));

		const picks = [...heads, ...remoteHeads];
		const placeHolder = localize('select a branch to merge from', 'Select a branch to merge from');
		const choice = await window.showQuickPick<MergeItem>(picks, { placeHolder });

		if (!choice) {
			return;
		}

		await choice.run(repository);
	}

	@command('git.createTag', { repository: true })
	async createTag(repository: Repository): Promise<void> {
		const inputTagName = await window.showInputBox({
			placeHolder: localize('tag name', "Tag name"),
			prompt: localize('provide tag name', "Please provide a tag name"),
			ignoreFocusOut: true
		});

		if (!inputTagName) {
			return;
		}

		const inputMessage = await window.showInputBox({
			placeHolder: localize('tag message', "Message"),
			prompt: localize('provide tag message', "Please provide a message to annotate the tag"),
			ignoreFocusOut: true
		});

		const name = inputTagName.replace(/^\.|\/\.|\.\.|~|\^|:|\/$|\.lock$|\.lock\/|\\|\*|\s|^\s*$|\.$/g, '-');
		const message = inputMessage || name;
		await repository.tag(name, message);
	}

	@command('git.fetch', { repository: true })
	async fetch(repository: Repository): Promise<void> {
		if (repository.remotes.length === 0) {
			window.showWarningMessage(localize('no remotes to fetch', "This repository has no remotes configured to fetch from."));
			return;
		}

		await repository.fetch();
	}

	@command('git.pullFrom', { repository: true })
	async pullFrom(repository: Repository): Promise<void> {
		const remotes = repository.remotes;

		if (remotes.length === 0) {
			window.showWarningMessage(localize('no remotes to pull', "Your repository has no remotes configured to pull from."));
			return;
		}

		const remotePicks = remotes.filter(r => r.fetchUrl !== undefined).map(r => ({ label: r.name, description: r.fetchUrl! }));
		const placeHolder = localize('pick remote pull repo', "Pick a remote to pull the branch from");
		const remotePick = await window.showQuickPick(remotePicks, { placeHolder });

		if (!remotePick) {
			return;
		}

		const remoteRefs = repository.refs;
		const remoteRefsFiltered = remoteRefs.filter(r => (r.remote === remotePick.label));
		const branchPicks = remoteRefsFiltered.map(r => ({ label: r.name })) as { label: string; description: string }[];
		const branchPick = await window.showQuickPick(branchPicks, { placeHolder });

		if (!branchPick) {
			return;
		}

		const remoteCharCnt = remotePick.label.length;

		await repository.pullFrom(false, remotePick.label, branchPick.label.slice(remoteCharCnt + 1));
	}

	@command('git.pull', { repository: true })
	async pull(repository: Repository): Promise<void> {
		const remotes = repository.remotes;

		if (remotes.length === 0) {
			window.showWarningMessage(localize('no remotes to pull', "Your repository has no remotes configured to pull from."));
			return;
		}

		await repository.pull(repository.HEAD);
	}

	@command('git.pullRebase', { repository: true })
	async pullRebase(repository: Repository): Promise<void> {
		const remotes = repository.remotes;

		if (remotes.length === 0) {
			window.showWarningMessage(localize('no remotes to pull', "Your repository has no remotes configured to pull from."));
			return;
		}

		await repository.pullWithRebase(repository.HEAD);
	}

	@command('git.push', { repository: true })
	async push(repository: Repository): Promise<void> {
		const remotes = repository.remotes;

		if (remotes.length === 0) {
			window.showWarningMessage(localize('no remotes to push', "Your repository has no remotes configured to push to."));
			return;
		}

		if (!repository.HEAD || !repository.HEAD.name) {
			window.showWarningMessage(localize('nobranch', "Please check out a branch to push to a remote."));
			return;
		}

		try {
			await repository.push(repository.HEAD);
		} catch (err) {
			if (err.gitErrorCode !== GitErrorCodes.NoUpstreamBranch) {
				throw err;
			}

			const branchName = repository.HEAD.name;
			const message = localize('confirm publish branch', "The branch '{0}' has no upstream branch. Would you like to publish this branch?", branchName);
			const yes = localize('ok', "OK");
			const pick = await window.showWarningMessage(message, { modal: true }, yes);

			if (pick === yes) {
				await this.publish(repository);
			}
		}
	}

	@command('git.pushWithTags', { repository: true })
	async pushWithTags(repository: Repository): Promise<void> {
		const remotes = repository.remotes;

		if (remotes.length === 0) {
			window.showWarningMessage(localize('no remotes to push', "Your repository has no remotes configured to push to."));
			return;
		}

		await repository.pushTags();

		window.showInformationMessage(localize('push with tags success', "Successfully pushed with tags."));
	}

	@command('git.pushTo', { repository: true })
	async pushTo(repository: Repository): Promise<void> {
		const remotes = repository.remotes;

		if (remotes.length === 0) {
			window.showWarningMessage(localize('no remotes to push', "Your repository has no remotes configured to push to."));
			return;
		}

		if (!repository.HEAD || !repository.HEAD.name) {
			window.showWarningMessage(localize('nobranch', "Please check out a branch to push to a remote."));
			return;
		}

		const branchName = repository.HEAD.name;
		const picks = remotes.filter(r => r.pushUrl !== undefined).map(r => ({ label: r.name, description: r.pushUrl! }));
		const placeHolder = localize('pick remote', "Pick a remote to publish the branch '{0}' to:", branchName);
		const pick = await window.showQuickPick(picks, { placeHolder });

		if (!pick) {
			return;
		}

		await repository.pushTo(pick.label, branchName);
	}

	private async _sync(repository: Repository, rebase: boolean): Promise<void> {
		const HEAD = repository.HEAD;

		if (!HEAD || !HEAD.upstream) {
			return;
		}

		const remoteName = HEAD.remote || HEAD.upstream.remote;
		const remote = repository.remotes.find(r => r.name === remoteName);
		const isReadonly = remote && remote.isReadOnly;

		const config = workspace.getConfiguration('git');
		const shouldPrompt = !isReadonly && config.get<boolean>('confirmSync') === true;

		if (shouldPrompt) {
			const message = localize('sync is unpredictable', "This action will push and pull commits to and from '{0}/{1}'.", HEAD.upstream.remote, HEAD.upstream.name);
			const yes = localize('ok', "OK");
			const neverAgain = localize('never again', "OK, Don't Show Again");
			const pick = await window.showWarningMessage(message, { modal: true }, yes, neverAgain);

			if (pick === neverAgain) {
				await config.update('confirmSync', false, true);
			} else if (pick !== yes) {
				return;
			}
		}

		if (rebase) {
			await repository.syncRebase(HEAD);
		} else {
			await repository.sync(HEAD);
		}
	}

	@command('git.sync', { repository: true })
	sync(repository: Repository): Promise<void> {
		return this._sync(repository, false);
	}

	@command('git._syncAll')
	async syncAll(): Promise<void> {
		await Promise.all(this.model.repositories.map(async repository => {
			const HEAD = repository.HEAD;

			if (!HEAD || !HEAD.upstream) {
				return;
			}

			await repository.sync(HEAD);
		}));
	}

	@command('git.syncRebase', { repository: true })
	syncRebase(repository: Repository): Promise<void> {
		return this._sync(repository, true);
	}

	@command('git.publish', { repository: true })
	async publish(repository: Repository): Promise<void> {
		const remotes = repository.remotes;

		if (remotes.length === 0) {
			window.showWarningMessage(localize('no remotes to publish', "Your repository has no remotes configured to publish to."));
			return;
		}

		const branchName = repository.HEAD && repository.HEAD.name || '';
		const selectRemote = async () => {
			const picks = repository.remotes.map(r => r.name);
			const placeHolder = localize('pick remote', "Pick a remote to publish the branch '{0}' to:", branchName);
			return await window.showQuickPick(picks, { placeHolder });
		};
		const choice = remotes.length === 1 ? remotes[0].name : await selectRemote();

		if (!choice) {
			return;
		}

		await repository.pushTo(choice, branchName, true);
	}

	@command('git.ignore')
	async ignore(...resourceStates: SourceControlResourceState[]): Promise<void> {
		resourceStates = resourceStates.filter(s => !!s);

		if (resourceStates.length === 0 || (resourceStates[0] && !(resourceStates[0].resourceUri instanceof Uri))) {
			const resource = this.getSCMResource();

			if (!resource) {
				return;
			}

			resourceStates = [resource];
		}

		const resources = resourceStates
			.filter(s => s instanceof Resource)
			.map(r => r.resourceUri);

		if (!resources.length) {
			return;
		}

		await this.runByRepository(resources, async (repository, resources) => repository.ignore(resources));
	}

	private async _stash(repository: Repository, includeUntracked = false): Promise<void> {
		const noUnstagedChanges = repository.workingTreeGroup.resourceStates.length === 0;
		const noStagedChanges = repository.indexGroup.resourceStates.length === 0;

		if (noUnstagedChanges && noStagedChanges) {
			window.showInformationMessage(localize('no changes stash', "There are no changes to stash."));
			return;
		}

		const message = await this.getStashMessage();

		if (typeof message === 'undefined') {
			return;
		}

		await repository.createStash(message, includeUntracked);
	}

	private async getStashMessage(): Promise<string | undefined> {
		return await window.showInputBox({
			prompt: localize('provide stash message', "Optionally provide a stash message"),
			placeHolder: localize('stash message', "Stash message")
		});
	}

	@command('git.stash', { repository: true })
	stash(repository: Repository): Promise<void> {
		return this._stash(repository);
	}

	@command('git.stashIncludeUntracked', { repository: true })
	stashIncludeUntracked(repository: Repository): Promise<void> {
		return this._stash(repository, true);
	}

	@command('git.stashPop', { repository: true })
	async stashPop(repository: Repository): Promise<void> {
		const stashes = await repository.getStashes();

		if (stashes.length === 0) {
			window.showInformationMessage(localize('no stashes', "There are no stashes to restore."));
			return;
		}

		const picks = stashes.map(r => ({ label: `#${r.index}:  ${r.description}`, description: '', details: '', id: r.index }));
		const placeHolder = localize('pick stash to pop', "Pick a stash to pop");
		const choice = await window.showQuickPick(picks, { placeHolder });

		if (!choice) {
			return;
		}

		await repository.popStash(choice.id);
	}

	@command('git.stashPopLatest', { repository: true })
	async stashPopLatest(repository: Repository): Promise<void> {
		const stashes = await repository.getStashes();

		if (stashes.length === 0) {
			window.showInformationMessage(localize('no stashes', "There are no stashes to restore."));
			return;
		}

		await repository.popStash();
	}

	private createCommand(id: string, key: string, method: Function, options: CommandOptions): (...args: any[]) => any {
		const result = (...args: any[]) => {
			let result: Promise<any>;

			if (!options.repository) {
				result = Promise.resolve(method.apply(this, args));
			} else {
				// try to guess the repository based on the first argument
				const repository = this.model.getRepository(args[0]);
				let repositoryPromise: Promise<Repository | undefined>;

				if (repository) {
					repositoryPromise = Promise.resolve(repository);
				} else if (this.model.repositories.length === 1) {
					repositoryPromise = Promise.resolve(this.model.repositories[0]);
				} else {
					repositoryPromise = this.model.pickRepository();
				}

				result = repositoryPromise.then(repository => {
					if (!repository) {
						return Promise.resolve();
					}

					return Promise.resolve(method.apply(this, [repository, ...args]));
				});
			}

			/* __GDPR__
				"git.command" : {
					"command" : { "classification": "SystemMetaData", "purpose": "FeatureInsight" }
				}
			*/
			this.telemetryReporter.sendTelemetryEvent('git.command', { command: id });

			return result.catch(async err => {
				const options: MessageOptions = {
					modal: true
				};

				let message: string;
				let type: 'error' | 'warning' = 'error';

				switch (err.gitErrorCode) {
					case GitErrorCodes.DirtyWorkTree:
						message = localize('clean repo', "Please clean your repository working tree before checkout.");
						break;
					case GitErrorCodes.PushRejected:
						message = localize('cant push', "Can't push refs to remote. Try running 'Pull' first to integrate your changes.");
						break;
					case GitErrorCodes.Conflict:
						message = localize('merge conflicts', "There are merge conflicts. Resolve them before committing.");
						type = 'warning';
						options.modal = false;
						break;
					default:
						const hint = (err.stderr || err.message || String(err))
							.replace(/^error: /mi, '')
							.replace(/^> husky.*$/mi, '')
							.split(/[\r\n]/)
							.filter((line: string) => !!line)
						[0];

						message = hint
							? localize('git error details', "Git: {0}", hint)
							: localize('git error', "Git error");

						break;
				}

				if (!message) {
					console.error(err);
					return;
				}

				const outputChannel = this.outputChannel as OutputChannel;
				const openOutputChannelChoice = localize('open git log', "Open Git Log");
				const choice = type === 'error'
					? await window.showErrorMessage(message, options, openOutputChannelChoice)
					: await window.showWarningMessage(message, options, openOutputChannelChoice);

				if (choice === openOutputChannelChoice) {
					outputChannel.show();
				}
			});
		};

		// patch this object, so people can call methods directly
		(this as any)[key] = result;

		return result;
	}

	private getSCMResource(uri?: Uri): Resource | undefined {
		uri = uri ? uri : (window.activeTextEditor && window.activeTextEditor.document.uri);

		this.outputChannel.appendLine(`git.getSCMResource.uri ${uri && uri.toString()}`);
		for (const r of this.model.repositories.map(r => r.root)) {
			this.outputChannel.appendLine(`repo root ${r}`);
		}

		if (!uri) {
			return undefined;
		}

		if (uri.scheme === 'git') {
			const { path } = fromGitUri(uri);
			uri = Uri.file(path);
		}

		if (uri.scheme === 'file') {
			const uriString = uri.toString();
			const repository = this.model.getRepository(uri);

			if (!repository) {
				return undefined;
			}

			return repository.workingTreeGroup.resourceStates.filter(r => r.resourceUri.toString() === uriString)[0]
				|| repository.indexGroup.resourceStates.filter(r => r.resourceUri.toString() === uriString)[0];
		}
	}

	private runByRepository<T>(resource: Uri, fn: (repository: Repository, resource: Uri) => Promise<T>): Promise<T[]>;
	private runByRepository<T>(resources: Uri[], fn: (repository: Repository, resources: Uri[]) => Promise<T>): Promise<T[]>;
	private async runByRepository<T>(arg: Uri | Uri[], fn: (repository: Repository, resources: any) => Promise<T>): Promise<T[]> {
		const resources = arg instanceof Uri ? [arg] : arg;
		const isSingleResource = arg instanceof Uri;

		const groups = resources.reduce((result, resource) => {
			let repository = this.model.getRepository(resource);

			if (!repository) {
				console.warn('Could not find git repository for ', resource);
				return result;
			}

			// Could it be a submodule?
			if (pathEquals(resource.fsPath, repository.root)) {
				repository = this.model.getRepositoryForSubmodule(resource) || repository;
			}

			const tuple = result.filter(p => p.repository === repository)[0];

			if (tuple) {
				tuple.resources.push(resource);
			} else {
				result.push({ repository, resources: [resource] });
			}

			return result;
		}, [] as { repository: Repository, resources: Uri[] }[]);

		const promises = groups
			.map(({ repository, resources }) => fn(repository as Repository, isSingleResource ? resources[0] : resources));

		return Promise.all(promises);
	}

	dispose(): void {
		this.disposables.forEach(d => d.dispose());
	}
}<|MERGE_RESOLUTION|>--- conflicted
+++ resolved
@@ -783,26 +783,17 @@
 
 		const originalUri = toGitUri(modifiedUri, '~');
 		const originalDocument = await workspace.openTextDocument(originalUri);
-<<<<<<< HEAD
-=======
-		const basename = path.basename(modifiedUri.fsPath);
-		const message = localize('confirm revert', "Are you sure you want to revert the selected changes in {0}?", basename);
-		const yes = localize('revert', "Revert Changes");
-		const pick = await window.showWarningMessage(message, { modal: true }, yes);
-
-		if (pick !== yes) {
-			return;
-		}
-
 		const selectionsBeforeRevert = textEditor.selections;
 		const visibleRangesBeforeRevert = textEditor.visibleRanges;
->>>>>>> a8803b45
 		const result = applyLineChanges(originalDocument, modifiedDocument, changes);
+
 		const edit = new WorkspaceEdit();
 		edit.replace(modifiedUri, new Range(new Position(0, 0), modifiedDocument.lineAt(modifiedDocument.lineCount - 1).range.end), result);
 		workspace.applyEdit(edit);
+
 		textEditor.selections = selectionsBeforeRevert;
 		textEditor.revealRange(visibleRangesBeforeRevert[0]);
+
 		await modifiedDocument.save();
 	}
 
